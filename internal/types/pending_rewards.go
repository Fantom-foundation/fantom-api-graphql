--- conflicted
+++ resolved
@@ -8,15 +8,7 @@
 
 // PendingRewards represents a rewards waiting to be claimed structure.
 type PendingRewards struct {
-<<<<<<< HEAD
-	Staker      hexutil.Uint64
-	Amount      hexutil.Big
-	FromEpoch   hexutil.Uint64
-	ToEpoch     hexutil.Uint64
-	IsOverRange bool
-=======
 	Address common.Address
 	Staker  hexutil.Big
 	Amount  hexutil.Big
->>>>>>> a869a32f
 }
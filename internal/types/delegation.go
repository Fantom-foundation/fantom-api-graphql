--- conflicted
+++ resolved
@@ -23,19 +23,11 @@
 	OrdinalIndex    int64          `bson:"orx"`
 	Value           int64          `bson:"value"`
 
-<<<<<<< HEAD
-	// AmountStaked represents the original staked amount
-	AmountStaked *hexutil.Big `json:"amountStaked"`
-
-	// AmountDelegated is the current amount delegated
-	AmountDelegated *hexutil.Big `json:"amountDelegated"`
-=======
 	// AmountStaked represents the current staked amount
 	AmountStaked *hexutil.Big `json:"amount" bson:"amo"`
 
 	// AmountDelegated is the original amount delegated
 	AmountDelegated *hexutil.Big `json:"initial" bson:"act"`
->>>>>>> 8a223261
 }
 
 // ComputedOrdinalIndex returns computed ordinal index for the given delegation.

// Package types implements different core types of the API.
package types

import (
	"encoding/binary"
	"github.com/ethereum/go-ethereum/common"
	"github.com/ethereum/go-ethereum/common/hexutil"
	"math/big"
	"time"
)

const (
	FiWithdrawalType         = "type"
	FiWithdrawalOrdinal      = "orx"
	FiWithdrawalRequestID    = "req_id"
	FiWithdrawalAddress      = "adr"
	FiWithdrawalToStakerID   = "to"
	FiWithdrawalAmount       = "amo"
	FiWithdrawalCreated      = "crt"
	FiWithdrawalValue        = "val"
	FiWithdrawalPenalty      = "slash"
	FiWithdrawalRequestTrx   = "_id"
	FiWithdrawalWithdrawTrx  = "fin_trx"
	FiWithdrawalWithdrawTime = "fin_time"

	WithdrawTypeUndelegated     = "SFC3:Undelegated"
	WithdrawTypeWithdrawRequest = "SFC1:WithdrawRequest"
	WithdrawTypeDeactivatedDlg  = "SFC1:DeactivatedDelegation"
	WithdrawTypeDeactivatedVal  = "SFC1:DeactivatedStake"
)

// WithdrawRequest represents a withdraw request in Opera staking
// SFC contract. When partial withdraw is requested either on staking or delegation,
// this record is created in the SFC contract to track the withdrawal process.
type WithdrawRequest struct {
	// struct members for initiated withdraw
	RequestTrx        common.Hash    `bson:"_id"`
	WithdrawRequestID *hexutil.Big   `bson:"req_id"`
	Address           common.Address `bson:"adr"`
	StakerID          *hexutil.Big   `bson:"to"`
	CreatedTime       time.Time      `bson:"crt"`
	Amount            *hexutil.Big   `bson:"amo"`
	Type              string         `bson:"type"`
	Ordinal           uint64         `bson:"orx"`
	Value             uint64         `bson:"val"`
	WithdrawTrx       *common.Hash   `bson:"fin_trx"`
	WithdrawTime      *time.Time     `bson:"fin_time"`
	Penalty           *hexutil.Big   `bson:"slash"`
}

// WithdrawDecimalsCorrection is used to manipulate precision of a withdrawal value
// so it can be stored in database as UINT64 without loosing too much data
var WithdrawDecimalsCorrection = new(big.Int).SetUint64(1000000000)

// ComputedOrdinalIndex returns computed ordinal index of the withdraw request.
func (wr *WithdrawRequest) ComputedOrdinalIndex() uint64 {
	return (uint64(wr.CreatedTime.Unix())&0xFFFFFFFFFF)<<24 | (wr.StakerID.ToInt().Uint64()&0xFFF)<<12 | (binary.BigEndian.Uint64(wr.RequestTrx[:8]) & 0xFFF)
}

<<<<<<< HEAD
// MarshalBSON returns a BSON document for the withdrawal request.
func (wr *WithdrawRequest) MarshalBSON() ([]byte, error) {
	// calculate the value to 9 digits (and 18 billions remain available)
	wr.Value = new(big.Int).Div(wr.Amount.ToInt(), WithdrawDecimalsCorrection).Uint64()
	wr.Ordinal = wr.OrdinalIndex()
	wr.ID = wr.RequestTrx.String()
	wr.TimeStamp = time.Unix(int64(wr.CreatedTime), 0)

	return registry.Marshal(wr)
=======
// ComputedValue returns computed value of the withdraw request.
func (wr *WithdrawRequest) ComputedValue() uint64 {
	return new(big.Int).Div(wr.Amount.ToInt(), WithdrawDecimalsCorrection).Uint64()
>>>>>>> 9e234805
}<|MERGE_RESOLUTION|>--- conflicted
+++ resolved
@@ -57,19 +57,7 @@
 	return (uint64(wr.CreatedTime.Unix())&0xFFFFFFFFFF)<<24 | (wr.StakerID.ToInt().Uint64()&0xFFF)<<12 | (binary.BigEndian.Uint64(wr.RequestTrx[:8]) & 0xFFF)
 }
 
-<<<<<<< HEAD
-// MarshalBSON returns a BSON document for the withdrawal request.
-func (wr *WithdrawRequest) MarshalBSON() ([]byte, error) {
-	// calculate the value to 9 digits (and 18 billions remain available)
-	wr.Value = new(big.Int).Div(wr.Amount.ToInt(), WithdrawDecimalsCorrection).Uint64()
-	wr.Ordinal = wr.OrdinalIndex()
-	wr.ID = wr.RequestTrx.String()
-	wr.TimeStamp = time.Unix(int64(wr.CreatedTime), 0)
-
-	return registry.Marshal(wr)
-=======
 // ComputedValue returns computed value of the withdraw request.
 func (wr *WithdrawRequest) ComputedValue() uint64 {
 	return new(big.Int).Div(wr.Amount.ToInt(), WithdrawDecimalsCorrection).Uint64()
->>>>>>> 9e234805
 }
/*
Package repository implements repository for handling fast and efficient access to data required
by the resolvers of the API server.

Internally it utilizes RPC to access Opera full node for blockchain interaction. Mongo database
for fast, robust and scalable off-chain data storage, especially for aggregated and pre-calculated data mining
results. BigCache for in-memory object storage to speed up loading of frequently accessed entities.
*/
package repository

import (
	"fantom-api-graphql/internal/types"
	"github.com/ethereum/go-ethereum/common"
)

// StoreTokenTransaction stores ERC20/ERC721/ERC1155 transaction into the repository.
func (p *proxy) StoreTokenTransaction(trx *types.TokenTransaction, decimals uint8) error {
	return p.db.StoreTokenTransaction(trx, decimals)
}

// TokenTransactionsByCall provides a list of token transaction made inside a specific
// transaction call (blockchain transaction).
func (p *proxy) TokenTransactionsByCall(trxHash *common.Hash) ([]*types.TokenTransaction, error) {
	return p.db.TokenTransactionsByCall(trxHash)
}

<<<<<<< HEAD
// TokenTransactions provides list of ERC20/ERC721/ERC1155 transactions based on given filters.
func (p *proxy) TokenTransactions(tokenType string, token *common.Address, tokenId *big.Int, acc *common.Address, txType []int32, cursor *string, count int32) (*types.TokenTransactionList, error) {
	// prep the filter
	fi := bson.D{}

	// token type (ERC20/ERC721/ERC1155...)
	fi = append(fi, bson.E{
		Key:   types.FiTokenTransactionTokenType,
		Value: tokenType,
	})

	// filter specific token
	if token != nil {
		fi = append(fi, bson.E{
			Key:   types.FiTokenTransactionToken,
			Value: token.String(),
		})
	}

	// filter specific token id (for multi-token contracts)
	if tokenId != nil {
		fi = append(fi, bson.E{
			Key:   types.FiTokenTransactionTokenId,
			Value: (*hexutil.Big)(tokenId).String(),
		})
	}

	// common address (sender or recipient)
	if acc != nil {
		fi = append(fi, bson.E{
			Key: "$or",
			Value: bson.A{bson.D{{
				Key:   types.FiTokenTransactionSender,
				Value: acc.String(),
			}}, bson.D{{
				Key:   types.FiTokenTransactionRecipient,
				Value: acc.String(),
			}}},
		})
	}

	// type of the transaction
	if txType != nil {
		fi = append(fi, bson.E{
			Key: types.FiTokenTransactionType,
			Value: bson.D{{
				Key:   "$in",
				Value: txType,
			}},
		})
	}

	// do loading
	return p.db.Erc20Transactions(cursor, count, &fi)
=======
// TokenTransactions provides list of ERC20 transactions.
func (p *proxy) TokenTransactions(token *common.Address, acc *common.Address, txType []int32, cursor *string, count int32) (*types.TokenTransactionList, error) {
	return p.db.Erc20Transactions(token, acc, txType, cursor, count)
>>>>>>> d983bde7
}

// Erc20Assets provides a list of known assets for the given owner.
func (p *proxy) Erc20Assets(owner common.Address, count int32) ([]common.Address, error) {
	return p.db.Erc20Assets(owner, count)
}<|MERGE_RESOLUTION|>--- conflicted
+++ resolved
@@ -2,7 +2,7 @@
 Package repository implements repository for handling fast and efficient access to data required
 by the resolvers of the API server.
 
-Internally it utilizes RPC to access Opera full node for blockchain interaction. Mongo database
+Internally it utilizes RPC to access Opera/Lachesis full node for blockchain interaction. Mongo database
 for fast, robust and scalable off-chain data storage, especially for aggregated and pre-calculated data mining
 results. BigCache for in-memory object storage to speed up loading of frequently accessed entities.
 */
@@ -24,66 +24,9 @@
 	return p.db.TokenTransactionsByCall(trxHash)
 }
 
-<<<<<<< HEAD
-// TokenTransactions provides list of ERC20/ERC721/ERC1155 transactions based on given filters.
-func (p *proxy) TokenTransactions(tokenType string, token *common.Address, tokenId *big.Int, acc *common.Address, txType []int32, cursor *string, count int32) (*types.TokenTransactionList, error) {
-	// prep the filter
-	fi := bson.D{}
-
-	// token type (ERC20/ERC721/ERC1155...)
-	fi = append(fi, bson.E{
-		Key:   types.FiTokenTransactionTokenType,
-		Value: tokenType,
-	})
-
-	// filter specific token
-	if token != nil {
-		fi = append(fi, bson.E{
-			Key:   types.FiTokenTransactionToken,
-			Value: token.String(),
-		})
-	}
-
-	// filter specific token id (for multi-token contracts)
-	if tokenId != nil {
-		fi = append(fi, bson.E{
-			Key:   types.FiTokenTransactionTokenId,
-			Value: (*hexutil.Big)(tokenId).String(),
-		})
-	}
-
-	// common address (sender or recipient)
-	if acc != nil {
-		fi = append(fi, bson.E{
-			Key: "$or",
-			Value: bson.A{bson.D{{
-				Key:   types.FiTokenTransactionSender,
-				Value: acc.String(),
-			}}, bson.D{{
-				Key:   types.FiTokenTransactionRecipient,
-				Value: acc.String(),
-			}}},
-		})
-	}
-
-	// type of the transaction
-	if txType != nil {
-		fi = append(fi, bson.E{
-			Key: types.FiTokenTransactionType,
-			Value: bson.D{{
-				Key:   "$in",
-				Value: txType,
-			}},
-		})
-	}
-
-	// do loading
-	return p.db.Erc20Transactions(cursor, count, &fi)
-=======
 // TokenTransactions provides list of ERC20 transactions.
 func (p *proxy) TokenTransactions(token *common.Address, acc *common.Address, txType []int32, cursor *string, count int32) (*types.TokenTransactionList, error) {
 	return p.db.Erc20Transactions(token, acc, txType, cursor, count)
->>>>>>> d983bde7
 }
 
 // Erc20Assets provides a list of known assets for the given owner.

/*
Package repository implements repository for handling fast and efficient access to data required
by the resolvers of the API server.

Internally it utilizes RPC to access Opera full node for blockchain interaction. Mongo database
for fast, robust and scalable off-chain data storage, especially for aggregated and pre-calculated data mining
results. BigCache for in-memory object storage to speed up loading of frequently accessed entities.
*/
package repository

import (
	"fantom-api-graphql/internal/config"
	"fantom-api-graphql/internal/repository/p2p"
	"fantom-api-graphql/internal/repository/rpc/contracts"
	"fantom-api-graphql/internal/types"
	"github.com/ethereum/go-ethereum/p2p/enode"
	"math/big"
	"net"
	"time"

	"github.com/ethereum/go-ethereum/common"
	"github.com/ethereum/go-ethereum/common/hexutil"
	etc "github.com/ethereum/go-ethereum/core/types"
)

// Repository interface defines functions the underlying implementation provides to API resolvers.
type Repository interface {
	// Account returns account at Opera blockchain for an address, nil if not found.
	Account(*common.Address) (*types.Account, error)

	// Contract returns contract at Opera blockchain for an address, nil if not found.
	Contract(addr *common.Address) (*types.Account, error)

	// AccountBalance returns the current balance of an account at Opera blockchain.
	AccountBalance(*common.Address) (*hexutil.Big, error)

	// AccountNonce returns the current number of sent transactions of an account at Opera blockchain.
	AccountNonce(*common.Address) (*hexutil.Uint64, error)

	// AccountTransactions returns list of transaction hashes for account at Opera blockchain.
	//
	// String cursor represents cursor based on which the list is loaded. If null,
	// it loads either from top, or bottom of the list, based on the value
	// of the integer count. The integer represents the number of transaction loaded at most.
	//
	// For positive number, the list starts right after the cursor
	// (or on top without one) and loads at most defined number of transactions older than that.
	//
	// For negative number, the list starts right before the cursor
	// (or at the bottom without one) and loads at most defined number
	// of transactions newer than that.
	//
	// Transactions are always sorted from newer to older.
	AccountTransactions(*common.Address, *common.Address, *string, int32) (*types.TransactionList, error)

	// AccountCount total number of accounts known to repository.
	AccountCount() (hexutil.Uint64, error)

	// AccountIsKnown checks if the account of the given address is known to the API server.
	AccountIsKnown(*common.Address) bool

	// AccountHasCode checks if the given account has an associated code.
	AccountHasCode(addr *common.Address) bool

	// StoreAccount adds specified account detail into the repository.
	StoreAccount(*types.Account) error

	// BlockHeight returns the current height of the Opera blockchain in blocks.
	BlockHeight() (*hexutil.Big, error)

	// LastKnownBlock returns number of the last block known to the repository.
	LastKnownBlock() (uint64, error)

	// UpdateLastKnownBlock update record about last known block.
	UpdateLastKnownBlock(blockNo *hexutil.Uint64) error

	// ObservedHeaders provides a channel fed with new headers observed
	// by the connected blockchain node.
	ObservedHeaders() chan *etc.Header

	// BlockByNumber returns a block at Opera blockchain represented by a number.
	// Top block is returned if the number is not provided.
	// If the block is not found, ErrBlockNotFound error is returned.
	BlockByNumber(*hexutil.Uint64) (*types.Block, error)

	// BlockByHash returns a block at Opera blockchain represented by a hash.
	// Top block is returned if the hash is not provided.
	// If the block is not found, ErrBlockNotFound error is returned.
	BlockByHash(*common.Hash) (*types.Block, error)

	// Blocks pulls list of blocks starting on the specified block number
	// and going up, or down based on count number.
	Blocks(*uint64, int32) (*types.BlockList, error)

	// CacheBlock puts a block to the internal block ring cache.
	CacheBlock(blk *types.Block)

	// Contracts returns list of smart contracts at Opera blockchain.
	Contracts(*string, int32) (*types.ContractList, error)

	// SfcVersion returns current version of the SFC contract.
	SfcVersion() (hexutil.Uint64, error)

	// SfcDecimalUnit returns the decimal unit adjustment used by the SFC contract.
	SfcDecimalUnit() *big.Int

	// CurrentEpoch returns the id of the current epoch.
	CurrentEpoch() (hexutil.Uint64, error)

	// LastKnownEpoch returns the id of the last known and scanned epoch.
	LastKnownEpoch() (uint64, error)

	// AddEpoch stores an epoch reference in connected persistent storage.
	AddEpoch(e *types.Epoch) error

	// Epoch returns the id of the current epoch.
	Epoch(*hexutil.Uint64) (*types.Epoch, error)

	// CurrentSealedEpoch returns the data of the latest sealed epoch.
	CurrentSealedEpoch() (*types.Epoch, error)

	// Epochs pulls list of epochs starting at the specified cursor.
	Epochs(cursor *string, count int32) (*types.EpochList, error)

	// TotalStaked calculates current total staked amount for all stakers.
	TotalStaked() (*hexutil.Big, error)

	// RewardsAllowed returns the reward lock status from SFC.
	RewardsAllowed() (bool, error)

	// LockingAllowed indicates if the stake locking has been enabled in SFC.
	LockingAllowed() (bool, error)

	// IsSfcContract returns true if the given address points to the SFC contract.
	IsSfcContract(*common.Address) bool

	// IsStiContract returns true if the given address points to the STI contract.
	IsStiContract(*common.Address) bool

	// StoreTransaction adds a new incoming transaction from blockchain to the repository.
	StoreTransaction(*types.Block, *types.Transaction) error

	// LoadTransaction returns a transaction at Opera blockchain
	// by a hash loaded directly from the node.
	LoadTransaction(hash *common.Hash) (*types.Transaction, error)

	// Transaction returns a transaction at Opera blockchain by a hash, nil if not found.
	Transaction(*common.Hash) (*types.Transaction, error)

	// Transactions returns list of transaction hashes at Opera blockchain.
	Transactions(*string, int32) (*types.TransactionList, error)

	// TransactionsCount returns total number of transactions in the block chain.
	TransactionsCount() (uint64, error)

	// EstimateTransactionsCount returns an approximate amount of transactions on the network.
	EstimateTransactionsCount() (hexutil.Uint64, error)

	// IncTrxCountEstimate bumps the value of transaction counter estimator.
	IncTrxCountEstimate(diff uint64)

	// UpdateTrxCountEstimate updates the value of transaction counter estimator.
	UpdateTrxCountEstimate(val uint64)

	// CacheTransaction puts a transaction to the internal ring cache.
	CacheTransaction(trx *types.Transaction)

	// SendTransaction sends raw signed and RLP encoded transaction to the block chain.
	SendTransaction(hexutil.Bytes) (*types.Transaction, error)

	// LastValidatorId returns the last validator id in Opera blockchain.
	LastValidatorId() (uint64, error)

	// ValidatorsCount returns the number of stakers in Opera blockchain.
	ValidatorsCount() (uint64, error)

	// IsValidator returns TRUE if the given address is an SFC staker.
	IsValidator(*common.Address) (bool, error)

	// ValidatorAddress extract a staker address for the given staker ID.
	ValidatorAddress(*hexutil.Big) (*common.Address, error)

	// Validator extract a staker information from SFC smart contract.
	Validator(*hexutil.Big) (*types.Validator, error)

	// ValidatorByAddress extract a staker information by address.
	ValidatorByAddress(*common.Address) (*types.Validator, error)

	// ValidatorDowntime pulls information about validator downtime from the RPC interface.
	ValidatorDowntime(*hexutil.Big) (uint64, uint64, error)

	// SfcConfiguration provides SFC contract configuration.
	SfcConfiguration() (*types.SfcConfig, error)

	// SfcMaxDelegatedRatio extracts a ratio between self delegation and received stake.
	SfcMaxDelegatedRatio() (*big.Int, error)

	// PullStakerInfo extracts an extended staker information from smart contact.
	PullStakerInfo(*hexutil.Big) (*types.StakerInfo, error)

	// StoreStakerInfo stores staker information to in-memory cache for future use.
	StoreStakerInfo(*hexutil.Big, *types.StakerInfo) error

	// RetrieveStakerInfo gets staker information from in-memory if available.
	RetrieveStakerInfo(*hexutil.Big) *types.StakerInfo

	// IsDelegating returns if the given address is an SFC delegator.
	IsDelegating(*common.Address) (bool, error)

	// StoreDelegation stores a delegation in the persistent repository.
	StoreDelegation(*types.Delegation) error

	// UpdateDelegationBalance updates active balance of the given delegation.
	UpdateDelegationBalance(*common.Address, *hexutil.Big, func(*big.Int) error) error

	// Delegation returns a detail of delegation for the given address and validator ID.
	Delegation(*common.Address, *hexutil.Big) (*types.Delegation, error)

	// DelegationAmountStaked returns the current amount of staked tokens
	// for the given delegation.
	DelegationAmountStaked(*common.Address, *hexutil.Big) (*big.Int, error)

	// DelegationsByAddress returns a list of all delegations of a given delegator address.
	DelegationsByAddress(*common.Address, *string, int32) (*types.DelegationList, error)

	// DelegationsByAddressAll returns a list of all delegations of the given address un-paged.
	DelegationsByAddressAll(addr *common.Address) ([]*types.Delegation, error)

	// DelegationsOfValidator extracts a list of delegations for a validator by its ID.
	DelegationsOfValidator(*hexutil.Big, *string, int32) (*types.DelegationList, error)

	// DelegationLock returns delegation lock information using SFC contract binding.
	DelegationLock(*common.Address, *hexutil.Big) (*types.DelegationLock, error)

	// DelegationUnlockPenalty returns the amount of penalty applied on given stake unlock.
	DelegationUnlockPenalty(addr *common.Address, valID *big.Int, amount *big.Int) (hexutil.Big, error)

	// DelegationAmountUnlocked returns delegation lock information using SFC contract binding.
	DelegationAmountUnlocked(addr *common.Address, valID *big.Int) (hexutil.Big, error)

	// StoreLockedDelegation stores the given locked delegation into the database.
	StoreLockedDelegation(dl *types.LockedDelegation) error

	// AdjustLockedDelegation reduces the given locked delegation by the give amount in the database.
	AdjustLockedDelegation(common.Address, int64, int64) error

	// PendingRewards returns a detail of pending rewards for the given delegation.
	PendingRewards(*common.Address, *hexutil.Big) (*types.PendingRewards, error)

	// DelegationOutstandingSFTM returns the amount of sFTM tokens for the delegation
	// identified by the delegator address and the staker id.
	DelegationOutstandingSFTM(*common.Address, *hexutil.Big) (*hexutil.Big, error)

	// DelegationTokenizerUnlocked returns the status of SFC Tokenizer lock
	// for a delegation identified by the address and staker id.
	DelegationTokenizerUnlocked(*common.Address, *hexutil.Big) (bool, error)

	// DelegationFluidStakingActive signals if the delegation is upgraded to Fluid Staking model.
	DelegationFluidStakingActive(*common.Address, *hexutil.Big) (bool, error)

	// StoreWithdrawRequest stores the given withdraw request in persistent storage.
	StoreWithdrawRequest(*types.WithdrawRequest) error

	// UpdateWithdrawRequest stores the updated withdraw request in persistent storage.
	UpdateWithdrawRequest(*types.WithdrawRequest) error

	// WithdrawRequest extracts details of a withdraw request specified by the delegator, validator and request ID.
	WithdrawRequest(*common.Address, *hexutil.Big, *hexutil.Big) (*types.WithdrawRequest, error)

	// WithdrawRequests extracts a list of withdraw requests for the given address and validator.
	WithdrawRequests(*common.Address, *hexutil.Big, *string, int32) (*types.WithdrawRequestList, error)

	// WithdrawRequestsPendingTotal is the total value of all pending withdrawal requests
	// for the given delegator and target staker ID.
	WithdrawRequestsPendingTotal(*common.Address, *hexutil.Big) (*big.Int, error)

	// StoreRewardClaim stores reward claim record in the persistent repository.
	StoreRewardClaim(*types.RewardClaim) error

	// RewardsClaimed returns the sum of all the claimed rewards
	// for the given delegator address and validator ID.
	RewardsClaimed(adr *common.Address, valId *big.Int, since *int64, until *int64) (*big.Int, error)

	// RewardClaims provides list of reward claims for the given criteria.
	RewardClaims(*common.Address, *big.Int, *string, int32) (*types.RewardClaimsList, error)

	// Price returns a price information for the given target symbol.
	Price(sym string) (types.Price, error)

	// GasPrice provides the raw suggested value for the gas price.
	GasPrice() (hexutil.Big, error)

	// GasPriceExtended provides extended gas price information.
	GasPriceExtended() (*types.GasPrice, error)

	// StoreGasPricePeriod stores gas price period data into the persistent storage.
	StoreGasPricePeriod(*types.GasPricePeriod) error

	// GasEstimate calculates the estimated amount of Gas required to perform
	// transaction described by the input params.
	GasEstimate(*struct {
		From  *common.Address
		To    *common.Address
		Value *hexutil.Big
		Data  *string
	}) (*hexutil.Uint64, error)

	// DefiConfiguration loads the current DeFi contract settings.
	DefiConfiguration() (*types.DefiSettings, error)

	// DefiTokens resolves list of DeFi tokens available for the DeFi functions.
	DefiTokens() ([]types.DefiToken, error)

	// DefiToken loads details of a single DeFi token by it's address.
	DefiToken(*common.Address) (*types.DefiToken, error)

	// DefiTokenPrice loads the current price of the given token
	// from on-chain price oracle.
	DefiTokenPrice(*common.Address) (hexutil.Big, error)

	// FMintAccount loads details of a DeFi/fMint account identified by the owner address.
	FMintAccount(common.Address) (*types.FMintAccount, error)

	// FMintTokenBalance loads balance of a single DeFi token by it's address.
	FMintTokenBalance(*common.Address, *common.Address, types.DefiTokenType) (hexutil.Big, error)

	// FMintTokenTotalBalance loads total balance of a single DeFi token by it's address.
	FMintTokenTotalBalance(*common.Address, types.DefiTokenType) (hexutil.Big, error)

	// FMintTokenValue loads value of a single DeFi token by it's address in fUSD.
	FMintTokenValue(*common.Address, *common.Address, types.DefiTokenType) (hexutil.Big, error)

	// FMintRewardsEarned resolves the total amount of rewards
	// accumulated on the account for the excessive collateral deposits.
	FMintRewardsEarned(*common.Address) (hexutil.Big, error)

	// FMintRewardsStashed represents the total amount of rewards
	// accumulated on the account in stash.
	FMintRewardsStashed(*common.Address) (hexutil.Big, error)

	// FMintCanClaimRewards resolves the fMint account flag for being allowed
	// to claim earned rewards.
	FMintCanClaimRewards(*common.Address) (bool, error)

	// FMintCanReceiveRewards resolves the fMint account flag for being eligible
	// to receive earned rewards. If the collateral to debt ration drop below
	// certain value, earned rewards are burned.
	FMintCanReceiveRewards(*common.Address) (bool, error)

	// FMintCanPushRewards signals if there are any rewards unlocked
	// on the rewards' distribution contract and can be pushed to account.
	FMintCanPushRewards() (bool, error)

	// FMintUsers loads the list of fMint users and their associated tokens used for a specified purpose.
	FMintUsers(int32) ([]*types.FMintUserTokens, error)

	// AddFMintTransaction adds the specified fMint transaction to persistent storage.
	AddFMintTransaction(*types.FMintTransaction) error

	// UniswapPairs returns list of all token pairs managed by Uniswap core.
	UniswapPairs() ([]common.Address, error)

	// UniswapKnownPairs returns list of all known and whitelisted token pairs managed by Uniswap core.
	UniswapKnownPairs() ([]common.Address, error)

	// UniswapPair returns an address of an Uniswap pair for the given tokens.
	UniswapPair(*common.Address, *common.Address) (*common.Address, error)

	// UniswapAmountsOut resolves a list of output amounts for the given
	// input amount and a list of tokens to be used to make the swap operation.
	UniswapAmountsOut(amountIn hexutil.Big, tokens []common.Address) ([]hexutil.Big, error)

	// UniswapAmountsIn resolves a list of input amounts for the given
	// output amount and a list of tokens to be used to make the swap operation.
	UniswapAmountsIn(amountOut hexutil.Big, tokens []common.Address) ([]hexutil.Big, error)

	// UniswapQuoteInput calculates optimal input on sibling token based on input amount and
	// self reserves of the analyzed token.
	UniswapQuoteInput(amountIn hexutil.Big, reserveMy hexutil.Big, reserveSibling hexutil.Big) (hexutil.Big, error)

	// UniswapTokens returns list of addresses of tokens involved in an Uniswap pair.
	UniswapTokens(*common.Address) ([]common.Address, error)

	// UniswapReserves returns list of token reserve amounts in a Uniswap pair.
	UniswapReserves(*common.Address) ([]hexutil.Big, error)

	// UniswapReservesTimeStamp returns the timestamp of the reserves of a Uniswap pair.
	UniswapReservesTimeStamp(*common.Address) (hexutil.Uint64, error)

	// UniswapCumulativePrices returns list of token cumulative prices of a Uniswap pair.
	UniswapCumulativePrices(*common.Address) ([]hexutil.Big, error)

	// UniswapLastKValue returns the last value of the pool control coefficient.
	UniswapLastKValue(*common.Address) (hexutil.Big, error)

	// UniswapPairContract returns instance of this contract according to given pair address
	UniswapPairContract(*common.Address) (*contracts.UniswapPair, error)

	// UniswapAdd adds a new incoming swap from blockchain to the repository.
	UniswapAdd(*types.Swap) error

	// LastKnownSwapBlock returns number of the last block known to the repository with swap event.
	LastKnownSwapBlock() (uint64, error)

	// UniswapUpdateLastKnownSwapBlock stores a last correctly saved swap block number into persistent storage.
	UniswapUpdateLastKnownSwapBlock(blkNumber uint64) error

	// UniswapFactoryContract returns an instance of an Uniswap factory
	UniswapFactoryContract() (*contracts.UniswapFactory, error)

	// UniswapVolume returns swap volume for specified uniswap pair
	UniswapVolume(*common.Address, int64, int64) (types.DefiSwapVolume, error)

	// UniswapTimeVolumes returns grouped volumes for specified pair, time and resolution
	UniswapTimeVolumes(*common.Address, string, int64, int64) ([]types.DefiSwapVolume, error)

	// UniswapTimePrices returns grouped prices for specified pair, time and resolution
	UniswapTimePrices(*common.Address, string, int64, int64, int32) ([]types.DefiTimePrice, error)

	// UniswapTimeReserves returns grouped reserves for specified pair, time and resolution
	UniswapTimeReserves(*common.Address, string, int64, int64) ([]types.DefiTimeReserve, error)

	// UniswapActions provides list of uniswap actions stored in the persistent db.
	UniswapActions(*common.Address, *string, int32, int32) (*types.UniswapActionList, error)

	// NativeTokenAddress returns address of the native token wrapper, if available.
	NativeTokenAddress() (*common.Address, error)

	// TokenTransactions provides list of ERC20 transactions based on given filters.
	TokenTransactions(token *common.Address, acc *common.Address, txType []int32, cursor *string, count int32) (*types.TokenTransactionList, error)

	// TokenTransactionsByCall provides a list of token transaction made inside a specific
	// transaction call (blockchain transaction).
	TokenTransactionsByCall(*common.Hash) ([]*types.TokenTransaction, error)

	// TokenNameAttempt tries to extract token name from the contract on the given address.
	TokenNameAttempt(adr *common.Address) (string, error)

	// Erc20Token returns an ERC20 token for the given address, if available.
	Erc20Token(*common.Address) (*types.Erc20Token, error)

	// Erc20TokensList returns a list of known ERC20 tokens ordered by their activity.
	Erc20TokensList(int32) ([]common.Address, error)

	// Erc20Assets provides list of ERC20 tokens involved with the given owner.
	Erc20Assets(common.Address, int32) ([]common.Address, error)

	// Erc20BalanceOf load the current available balance of and ERC20 token identified by the token
	// contract address for an identified owner address.
	Erc20BalanceOf(*common.Address, *common.Address) (hexutil.Big, error)

	// Erc20Allowance loads the current amount of ERC20 tokens unlocked for DeFi
	// contract by the token owner.
	Erc20Allowance(*common.Address, *common.Address, *common.Address) (hexutil.Big, error)

	// Erc20TotalSupply provides information about all available tokens
	Erc20TotalSupply(*common.Address) (hexutil.Big, error)

	// Erc20Name provides information about the name of the ERC20 token.
	Erc20Name(*common.Address) (string, error)

	// Erc20Symbol provides information about the symbol of the ERC20 token.
	Erc20Symbol(*common.Address) (string, error)

	// Erc20Decimals provides information about the decimals of the ERC20 token.
	Erc20Decimals(*common.Address) (int32, error)

	// Erc20LogoURL provides URL address of a logo of the ERC20 token.
	Erc20LogoURL(*common.Address) string

	// StoreTokenTransaction stores ERC20/ERC721/ERC1155 transaction into the repository.
	StoreTokenTransaction(*types.TokenTransaction, uint8) error

	// Erc165SupportsInterface provides information about support of the interface by the contract.
	Erc165SupportsInterface(contract *common.Address, interfaceID [4]byte) (bool, error)

	// Erc721Contract returns an ERC721 token for the given address, if available.
	Erc721Contract(*common.Address) (*types.Erc721Contract, error)

	// Erc721ContractsList returns a list of known ERC721 tokens ordered by their activity.
	Erc721ContractsList(int32) ([]common.Address, error)

	// Erc721Name provides information about the name of the ERC721 token.
	Erc721Name(*common.Address) (string, error)

	// Erc721Symbol provides information about the symbol of the ERC721 token.
	Erc721Symbol(*common.Address) (string, error)

	// Erc721TotalSupply provides information about all available tokens.
	Erc721TotalSupply(token *common.Address) (hexutil.Big, error)

	// Erc721BalanceOf provides amount of NFT tokens owned by given owner in given ERC721 contract.
	Erc721BalanceOf(token *common.Address, owner *common.Address) (hexutil.Big, error)

	// Erc721TokenURI provides URI of Metadata JSON Schema of the ERC721 token.
	Erc721TokenURI(token *common.Address, tokenId *big.Int) (string, error)

	// Erc721OwnerOf provides information about NFT token ownership.
	Erc721OwnerOf(token *common.Address, tokenId *big.Int) (common.Address, error)

	// Erc721GetApproved provides information about operator approved to manipulate with the NFT token.
	Erc721GetApproved(token *common.Address, tokenId *big.Int) (common.Address, error)

	// Erc721IsApprovedForAll provides information about operator approved to manipulate with NFT tokens of given owner.
	Erc721IsApprovedForAll(token *common.Address, owner *common.Address, operator *common.Address) (bool, error)

	// Erc1155ContractsList returns a list of known ERC1155 contracts ordered by their activity.
	Erc1155ContractsList(int32) ([]common.Address, error)

	// Erc1155Uri provides URI of Metadata JSON Schema of the token.
	Erc1155Uri(token *common.Address, tokenId *big.Int) (string, error)

	// Erc1155BalanceOf provides amount of NFT tokens owned by given owner.
	Erc1155BalanceOf(token *common.Address, owner *common.Address, tokenId *big.Int) (*big.Int, error)

	// Erc1155BalanceOfBatch provides amount of NFT tokens owned by given owner.
	Erc1155BalanceOfBatch(token *common.Address, owners *[]common.Address, tokenIds []*big.Int) ([]*big.Int, error)

	// Erc1155IsApprovedForAll provides information about operator approved to manipulate with NFT tokens of given owner.
	Erc1155IsApprovedForAll(token *common.Address, owner *common.Address, operator *common.Address) (bool, error)

	// StoreNftOwnership stores the given NFT ownership record in persistent storage.
	StoreNftOwnership(no *types.NftOwnership) error

	// ListNftOwnerships resolves list of nft ownerships based on input data.
	ListNftOwnerships(contract *common.Address, tokenId *hexutil.Big, owner *common.Address, cursor *string, count int32) (out *types.NftOwnershipList, err error)

	// GovernanceContractBy provides governance contract details by its address.
	GovernanceContractBy(common.Address) (config.GovernanceContract, error)

	// GovernanceProposalsCount provides the total number of proposals
	// in a given Governance contract.
	GovernanceProposalsCount(*common.Address) (hexutil.Big, error)

	// GovernanceProposal provides a detail of Proposal of a governance contract
	// specified by its id.
	GovernanceProposal(common.Address, *hexutil.Big) (*types.GovernanceProposal, error)

	// GovernanceProposalState provides a state of Proposal of a governance contract
	// specified by its id.
	GovernanceProposalState(*common.Address, *hexutil.Big) (*types.GovernanceProposalState, error)

	// GovernanceOptionState returns a state of the given option of a proposal.
	GovernanceOptionState(*common.Address, *hexutil.Big, *hexutil.Big) (*types.GovernanceOptionState, error)

	// GovernanceOptionStates returns a list of states of options of a proposal.
	GovernanceOptionStates(*common.Address, *hexutil.Big, int) ([]*types.GovernanceOptionState, error)

	// GovernanceVote provides a single vote in the Governance Proposal context.
	GovernanceVote(*common.Address, *hexutil.Big, *common.Address, *common.Address) (*types.GovernanceVote, error)

	// GovernanceProposals loads list of proposals from given set of Governance contracts.
	GovernanceProposals([]common.Address, *string, int32, bool) (*types.GovernanceProposalList, error)

	// GovernanceProposalFee returns the fee payable for a new proposal
	// in given Governance contract context.
	GovernanceProposalFee(*common.Address) (hexutil.Big, error)

	// GovernanceProposalOwner returns the owner of the given proposal contract.
	GovernanceProposalOwner(*common.Address) (*common.Address, error)

	// GovernanceTotalWeight provides the total weight of all available votes
	// in the governance contract identified by the address.
	GovernanceTotalWeight(*common.Address) (hexutil.Big, error)

	// FLendGetLendingPool resolves lending pool contract instance
	// to be able to get calls and information from this contract
	FLendGetLendingPool() (*contracts.ILendingPool, error)

	// FLendGetLendingPoolReserveData resolves reserve data
	// according to given address
	FLendGetLendingPoolReserveData(*common.Address) (*types.ReserveData, error)

	// FLendGetUserAccountData resolves user account data for
	// specified address
	FLendGetUserAccountData(*common.Address) (*types.FLendUserAccountData, error)

	// FLendGetReserveList resolves list of reserves in lending pool
	FLendGetReserveList() ([]common.Address, error)

	// FLendGetUserDepositHistory resolves deposit history
	// data for specified user and asset address
	FLendGetUserDepositHistory(*common.Address, *common.Address) ([]*types.FLendDeposit, error)

	// TrxFlowVolume resolves the list of daily trx flow aggregations.
	TrxFlowVolume(from *time.Time, to *time.Time) ([]*types.DailyTrxVolume, error)

	// TrxGasSpeed provides speed of gas consumption per second by transactions.
	TrxGasSpeed(from *time.Time, to *time.Time) (float64, error)

	// GasPriceTicks provides a list of gas price ticks for the given time period.
	GasPriceTicks(from *time.Time, to *time.Time) ([]types.GasPricePeriod, error)

	// TrxFlowUpdate executes the trx flow update in the database.
	TrxFlowUpdate()

	// TrxFlowSpeed provides speed of transaction per second for the last <sec> seconds.
	TrxFlowSpeed(sec int32) (float64, error)

	// StoreFtmBurn stores the given native FTM burn per block record into the persistent storage.
	StoreFtmBurn(burn *types.FtmBurn) error

	// FtmBurnTotal provides the total amount of burned native FTM.
	FtmBurnTotal() (int64, error)

	// FtmBurnList provides list of per-block burned native FTM tokens.
	FtmBurnList(count int64) ([]types.FtmBurn, error)

	// NetworkNode returns instance of Opera network node record by its ID.
	NetworkNode(nid enode.ID) (*types.OperaNode, error)

	// StoreNetworkNode stores the given Opera node record in the persistent database.
	StoreNetworkNode(node *types.OperaNode) error

	// IsNetworkNodeKnown checks if the given network node is already registered in the persistent database.
	IsNetworkNodeKnown(id enode.ID) bool

	// NetworkNodeConfirmCheck confirms successful check of the given Opera network node.
<<<<<<< HEAD
	NetworkNodeConfirmCheck(node *enode.Node, bhp p2p.BlockHeightProvider) (bool, error)
=======
	NetworkNodeConfirmCheck(node *enode.Node) (bool, error)
>>>>>>> 8a223261

	// NetworkNodeFailCheck registers failed check of the given Opera network node.
	NetworkNodeFailCheck(node *enode.Node) error

<<<<<<< HEAD
	// PeerInformation returns detailed information of the given peer, if it can be obtained.
	PeerInformation(node *enode.Node, bhp p2p.BlockHeightProvider) (*types.OperaNodeInformation, error)

=======
>>>>>>> 8a223261
	// NetworkNodeUpdateBatch provides a list of Opera network node addresses most suitable for status update
	// based on the registered time of the latest check.
	NetworkNodeUpdateBatch() ([]*enode.Node, error)

	// NetworkNodeBootstrapSet provides a set of known nodes to be co-used to bootstrap new search.
	NetworkNodeBootstrapSet() []*enode.Node

<<<<<<< HEAD
	// GeoLocation provides geographic location information for the given IP address using GeoIP bridge.
	GeoLocation(net.IP) (types.GeoLocation, error)

	// NetworkNodesGeoAggregated provides a list of aggregated opera nodes based on given location detail level.
	NetworkNodesGeoAggregated(level int) ([]*types.OperaNodeLocationAggregate, error)
=======
	// GetTokenJsonMetadata provides decoded JSON metadata for the given token metadata URI.
	GetTokenJsonMetadata(uri string) (*types.NftMetadata, error)
>>>>>>> 8a223261

	// Close and cleanup the repository.
	Close()
}<|MERGE_RESOLUTION|>--- conflicted
+++ resolved
@@ -616,21 +616,14 @@
 	IsNetworkNodeKnown(id enode.ID) bool
 
 	// NetworkNodeConfirmCheck confirms successful check of the given Opera network node.
-<<<<<<< HEAD
 	NetworkNodeConfirmCheck(node *enode.Node, bhp p2p.BlockHeightProvider) (bool, error)
-=======
-	NetworkNodeConfirmCheck(node *enode.Node) (bool, error)
->>>>>>> 8a223261
 
 	// NetworkNodeFailCheck registers failed check of the given Opera network node.
 	NetworkNodeFailCheck(node *enode.Node) error
 
-<<<<<<< HEAD
 	// PeerInformation returns detailed information of the given peer, if it can be obtained.
 	PeerInformation(node *enode.Node, bhp p2p.BlockHeightProvider) (*types.OperaNodeInformation, error)
 
-=======
->>>>>>> 8a223261
 	// NetworkNodeUpdateBatch provides a list of Opera network node addresses most suitable for status update
 	// based on the registered time of the latest check.
 	NetworkNodeUpdateBatch() ([]*enode.Node, error)
@@ -638,16 +631,14 @@
 	// NetworkNodeBootstrapSet provides a set of known nodes to be co-used to bootstrap new search.
 	NetworkNodeBootstrapSet() []*enode.Node
 
-<<<<<<< HEAD
 	// GeoLocation provides geographic location information for the given IP address using GeoIP bridge.
 	GeoLocation(net.IP) (types.GeoLocation, error)
 
 	// NetworkNodesGeoAggregated provides a list of aggregated opera nodes based on given location detail level.
 	NetworkNodesGeoAggregated(level int) ([]*types.OperaNodeLocationAggregate, error)
-=======
+
 	// GetTokenJsonMetadata provides decoded JSON metadata for the given token metadata URI.
 	GetTokenJsonMetadata(uri string) (*types.NftMetadata, error)
->>>>>>> 8a223261
 
 	// Close and cleanup the repository.
 	Close()

--- conflicted
+++ resolved
@@ -17,21 +17,9 @@
 	cg *singleflight.Group
 }
 
-<<<<<<< HEAD
-// DelegationsByAge represents a list of delegations sortable by their age of creation.
-type DelegationsByAge []types.Delegation
-
-// NewDelegation creates new instance of resolvable Delegator.
-func NewDelegation(d *types.Delegation, repo repository.Repository) *Delegation {
-	return &Delegation{
-		Delegation: *d,
-		repo:       repo,
-	}
-=======
 // NewDelegation creates new instance of resolvable Delegator.
 func NewDelegation(d *types.Delegation) *Delegation {
 	return &Delegation{Delegation: *d, cg: new(singleflight.Group)}
->>>>>>> a869a32f
 }
 
 // Delegation resolves details of a delegator by it's address.
@@ -105,12 +93,7 @@
 
 // PendingRewards resolves pending rewards for the delegator account.
 func (del Delegation) PendingRewards() (types.PendingRewards, error) {
-<<<<<<< HEAD
-	// get the rewards
-	r, err := del.repo.DelegationRewards(&del.Address, del.ToStakerId)
-=======
 	r, err := repository.R().PendingRewards(&del.Address, del.Delegation.ToStakerId)
->>>>>>> a869a32f
 	if err != nil {
 		return types.PendingRewards{}, err
 	}
@@ -188,13 +171,7 @@
 	if err != nil {
 		return false, err
 	}
-<<<<<<< HEAD
-
-	// decide based on lock content
-	return lock.LockedFromEpoch > 0 && uint64(lock.LockedUntil) > uint64(time.Now().UTC().Unix())
-=======
 	return lock != nil && 0 > zeroInt.Cmp(lock.LockedAmount.ToInt()) && uint64(lock.LockedUntil) > uint64(time.Now().UTC().Unix()), nil
->>>>>>> a869a32f
 }
 
 // IsFluidStakingActive signals if the delegation is upgraded to Fluid Staking model.

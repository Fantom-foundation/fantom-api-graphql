--- conflicted
+++ resolved
@@ -280,10 +280,6 @@
     # The maximal date/time span of the list is 30 days.
     gasPriceList(from: Time! to: Time): [GasPriceTick!]!
 
-<<<<<<< HEAD
-    # List owned NFT tokens and their amount
-    nftOwnerships(cursor: Cursor, count: Int = 25, collection: Address, owner: Address, tokenId: BigInt): NftOwnershipList!
-=======
     # ftmBurnedTotal provides the total amount of native FTM tokens burned
     # by the chain from paid transaction fees in WEI units.
     ftmBurnedTotal: BigInt!
@@ -294,7 +290,9 @@
 
     # ftmLatestBlockBurnList provides a list of latest burned native FTM tokens per-block.
     ftmLatestBlockBurnList(count: Int = 25): [FtmBlockBurn!]!
->>>>>>> e40dc451
+
+    # List owned NFT tokens and their amount
+    nftOwnerships(cursor: Cursor, count: Int = 25, collection: Address, owner: Address, tokenId: BigInt): NftOwnershipList!
 }
 
 # Mutation endpoints for modifying the data

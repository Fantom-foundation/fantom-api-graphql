package gqlschema

// Auto generated GraphQL schema bundle
const schema = `
# FMintUserToken represents a pair of fMint protocol user
# and a token used by the user for a specific operation
# as reported by fMint users listings.
type FMintUserToken {
    # purpose represents the type of usage of the token by the user.
    purpose: FMintUserTokenPurpose!

    # userAddress represents the address of the user account.
    userAddress: Address!

    # account represents the full record of the fMint account
    account: FMintAccount!

    # tokenAddress represents the address of the associated token.
    tokenAddress: Address!

    # token represents the detail of the token associated.
    token: ERC20Token!
}

# FMintUserTokenPurpose represents the purpose of the fMint user token pair.
enum FMintUserTokenPurpose {
    FMINT_COLLATERAL
    FMINT_DEBT
}
# DailyTrxVolume represents a view of an aggregated flow
# of transactions on the network on specific day.
type DailyTrxVolume {
    # day represents the day of the aggregation in format YYYY-MM-DD
    # i.e. 2021-01-23 for January 23rd, 2021
    day: String!

    # volume represent the number of transactions originated / mined
    # by the network on the day.
    volume: Int!

    # amount represents the total value of native tokens transferred
    # by the network on the day. Please note this includes only direct
    # token transfers.
    amount: BigInt!

    # gas represents the total amount of gas consumed by transactions
    # on the network on the day.
    gas: BigInt!
}

# DefiToken represents a token available for DeFi operations.
type DefiToken {
    # address of the token is used as the token's unique identifier.
    address: Address!

    # name of the token.
    name: String!

    # symbol used as an abbreviation for the token.
    symbol: String!

    # logoUrl is the URL of the token logo image.
    logoUrl: String!

    # decimals is the number of decimals the token supports.
    # The most common value is 18 to mimic the ETH to WEI relationship.
    decimals: Int!

    # isActive signals if the token can be used
    # in the DeFi functions at all.
    isActive: Boolean!

    # canWrapFTM signals if the token can be used
    # to wrap native FTM tokens for DeFi trading.
    canWrapFTM: Boolean!

    # canDeposit signals if the token can be used
    # in deposit as a collateral asset.
    canDeposit: Boolean!

    # canMint signals if the token can be used
    # in fMint protocol as the target token.
    canMint: Boolean!

    # canBorrow signals if the token is available
    # for FLend borrow operations.
    canBorrow: Boolean!

    # canTrade signals if the token is available
    # for FTrade direct trading operations.
    canTrade: Boolean!

    # price represents the value of the token in ref. denomination.
    # We use fUSD tokens as the synth reference value.
    price: BigInt!

    # priceDecimals is the number of decimals used on the price
    # field to properly handle value calculations without loosing precision.
    priceDecimals: Int!

    # availableBalance represents the total available balance of the token
    # on the account regardless of the DeFi usage of the token.
    # It's effectively the amount available held by the ERC20 token
    # on the account behalf.
    availableBalance(owner: Address!): BigInt!

    # defiAllowance represents the amount of ERC20 tokens unlocked
    # by the owner / token holder to be accessible for DeFi operations.
    # If an operation requires access to certain ERC20 token, the DeFi
    # contract must be allowed to make a transfer of required amount
    # of tokens from the owner to the DeFi Liquidity Poll.
    # If it's not given, the operation will fail.
    allowance(owner: Address!): BigInt!

    # totalSupply represents total amount of tokens across all accounts
    totalSupply: BigInt!

    # totalDeposited represents total amount of deposited tokens collateral on fMint.
    totalDeposit: BigInt!

    # totalDebt represents total amount of borrowed/minted tokens on fMint.
    totalDebt: BigInt!
}

# DefiTokenBalanceType represents the type of DeFi token balance record.
enum DefiTokenBalanceType {
    COLLATERAL
    DEBT
}

<<<<<<< HEAD
# TokenTransactionType represents a type of ERC-20/ERC-721/ERC-1155 transaction.
enum TokenTransactionType {
    TRANSFER
    MINT
    BURN
    APPROVAL
    APPROVAL_FOR_ALL
    OTHER
}
=======
# NftOwnershipList is a list of nft ownership edges provided by sequential access request.
type NftOwnershipList {
    # Edges contains provided edges of the sequential list.
    edges: [NftOwnershipEdge!]!

    # TotalCount is the maximum number of nft ownerships available for sequential access.
    totalCount: BigInt!

    # PageInfo is an information about the current page of nft ownership edges.
    pageInfo: ListPageInfo!
}

# NftOwnershipEdge is a single edge in a sequential list of nft ownerships.
type NftOwnershipEdge {
    cursor: Cursor!
    nftOwnership: NftOwnership!
}

# NftOwnership represents an NFT ownership.
type NftOwnership {
    # owner represents token owner.
    owner: Address!

    # tokenId represents token identifier.
    tokenId: BigInt!

    # amount represents amount of tokens.
    amount: BigInt!

    # obtained represents timestamp when NFT was obtained.
    obtained: Long!

    # trx represents transaction hash in which NFT was obtained.
    trx: Bytes32!

    # tokenName represents NFT name.
    tokenName: String

    # contract represents related contract.
    contract: Contract!
}

# Transaction is an Opera block chain transaction.
type Transaction {
    # Hash is the unique hash of this transaction.
    hash: Bytes32!
>>>>>>> 4ff28fc4

# ERC20Transaction represents a transaction on an ERC20 token.
type ERC20Transaction {
    # trxHash represents a hash of the transaction
    # executing the ERC20 call.
    trxHash: Bytes32!

    # transaction represents the transaction
    # executing the ERC20 call.
    transaction: Transaction!

    # trxIndex represents the index
    # of the ERC20 call in the transaction logs.
    trxIndex: Long!

    # tokenAddress represents the address
    # of the ERC20 token contract.
    tokenAddress: Address!

    # token represents the token detail involved.
    token: ERC20Token!

    # trxType is the type of the transaction.
    trxType: TokenTransactionType!

    # sender represents the address of the token owner
    # sending the tokens, e.g. the sender.
    sender: Address!

    # recipient represents the address of the token recipient.
    recipient: Address!

    # amount represents the amount of tokens involved
    # in the transaction; please make sure to interpret the amount
    # with the correct number of decimals from the ERC20 token detail.
    amount: BigInt!

    # timeStamp represents the Unix epoch time stamp
    # of the ERC20 transaction processing.
    timeStamp: Long!
}
# RewardClaimList is a list of reward claims linked to delegations.
type RewardClaimList {
    # Edges contains provided edges of the sequential list.
    edges: [RewardClaimListEdge!]!

    # TotalCount is the maximum number of reward claims
    # available for sequential access.
    totalCount: Long!

    # PageInfo is an information about the current page
    # of reward claim edges.
    pageInfo: ListPageInfo!
}

# RewardClaimListEdge is a single edge in a sequential list
# of reward claims.
type RewardClaimListEdge {
    # Cursor defines a scroll key to this edge.
    cursor: Cursor!

    # claim represents the reward claim detail provided by this list edge.
    claim: RewardClaim!
}

# EpochList is a list of epoch edges provided by sequential access request.
type EpochList {
    # Edges contains provided edges of the sequential list.
    edges: [EpochListEdge!]!

    # TotalCount is the maximum number of epochs
    # available for sequential access.
    totalCount: Long!

    # PageInfo is an information about the current page of epoch list edges.
    pageInfo: ListPageInfo!
}

# EpochListEdge is a single edge in a sequential list of epochs.
type EpochListEdge {
    #Cursor defines a scroll key to this edge.
    cursor: Cursor!

    # epoch represents the Epoch provided by this list edge.
    epoch: Epoch!
}

# ERC1155Contract represents a generic ERC1155 multi-token contract.
type ERC1155Contract {
    # address of the token is used as the token's unique identifier.
    address: Address!

    # uri provides URI of Metadata JSON Schema for given token.
    uri(tokenId: BigInt!): String

    # balanceOf represents amount of tokens on the account.
    balanceOf(owner: Address!, tokenId: BigInt!): BigInt!

    # balanceOf represents amount of tokens on the account.
    balanceOfBatch(owners: [Address!]!, tokenIds: [BigInt!]!): [BigInt!]!

    # isApprovedForAll queries the approval status of an operator for a given owner.
    isApprovedForAll(owner: Address!, operator: Address!): Boolean
}

# TransactionList is a list of transaction edges provided by sequential access request.
type TransactionList {
    # Edges contains provided edges of the sequential list.
    edges: [TransactionListEdge!]!

    # TotalCount is the maximum number of transactions available for sequential access.
    totalCount: BigInt!

    # PageInfo is an information about the current page of transaction edges.
    pageInfo: ListPageInfo!
}

# TransactionListEdge is a single edge in a sequential list of transactions.
type TransactionListEdge {
    cursor: Cursor!
    transaction: Transaction!
}


# BlockList is a list of block edges provided by sequential access request.
type BlockList {
    # Edges contains provided edges of the sequential list.
    edges: [BlockListEdge!]!

    # TotalCount is the maximum number of blocks available for sequential access.
    totalCount: BigInt!

    # PageInfo is an information about the current page of block edges.
    pageInfo: ListPageInfo!
}

# BlockListEdge is a single edge in a sequential list of blocks.
type BlockListEdge {
    cursor: Cursor!
    block: Block!
}

# StakerInfo represents extended staker information from smart contract.
type StakerInfo {
    "Name represents the name of the staker."
    name: String

    "LogoUrl represents staker logo URL."
    logoUrl: String

    "Website represents a link to stakers website."
    website: String

    "Contact represents a link to contact to the staker."
    contact: String
}
# GasPriceTick represents a collected gas price tick.
type GasPriceTick {
    # fromTime is the time of the tick measurement start
    fromTime: Time!

    # toTime is the time of the tick measurement end
    toTime: Time!

    # openPrice is the opening gas price in the tick
    openPrice: Long!

    # closePrice is the closing gas price in the tick
    closePrice: Long!

    # minPrice is the lowest reached price in the tick
    minPrice: Long!

    # maxPrice is the highest reached price in the tick
    maxPrice: Long!

    # avgPrice is the average reached price in the tick
    avgPrice: Long!
}

# ListPageInfo contains information about a sequential access list page.
type ListPageInfo {
    # First is the cursor of the first edge of the edges list. null for empty list.
    first: Cursor

    # Last if the cursor of the last edge of the edges list. null for empty list.
    last: Cursor

    # HasNext specifies if there is another edge after the last one.
    hasNext: Boolean!

    # HasNext specifies if there is another edge before the first one.
    hasPrevious: Boolean!
}
# Transaction is an Opera block chain transaction.
type Transaction {
    # Hash is the unique hash of this transaction.
    hash: Bytes32!

    # Nonce is the number of transactions sent by the account prior to this transaction.
    nonce: Long!

    # Index is the index of this transaction in the block. This will
    # be null if the transaction is in a pending pool.
    index: Long

    # From is the address of the account that sent this transaction
    from: Address!

    # Sender is the account that sent this transaction
    sender: Account!

    # To is the account the transaction was sent to.
    # This is null for contract creating transactions.
    to: Address

    # contractAddress represents the address of smart contract
    # deployed by this transaction;
    # null if the transaction is not contract creation
    contractAddress: Address

    # Recipient is the account that received this transaction.
    # Null for contract creating transaction.
    recipient: Account

    # Value is the value sent along with this transaction in WEI.
    value: BigInt!

    # GasPrice is the price of gas per unit in WEI.
    gasPrice: BigInt!

    # Gas represents gas provided by the sender.
    gas: Long!

    # GasUsed is the amount of gas that was used on processing this transaction.
    # If the transaction is pending, this field will be null.
    gasUsed: Long

    # InputData is the data supplied to the target of the transaction.
    # Contains smart contract byte code if this is contract creation.
    # Contains encoded contract state mutating function call if recipient
    # is a contract address.
    inputData: Bytes!

    # BlockHash is the hash of the block this transaction was assigned to.
    # Null if the transaction is pending.
    blockHash: Bytes32

    # BlockHash is the hash of the block this transaction was assigned to.
    # Null if the transaction is pending.
    blockNumber: Long

    # Block is the block this transaction was assigned to. This will be null if
    # the transaction is pending.
    block: Block

    # Status is the return status of the transaction. This will be 1 if the
    # transaction succeeded, or 0 if it failed (due to a revert, or due to
    # running out of gas). If the transaction has not yet been processed, this
    # field will be null.
    status: Long

    # tokenTransactions represents a list of generic token transactions executed in the scope
    # of the transaction call; token type and transaction type is provided.
    tokenTransactions: [TokenTransaction!]!

    # erc20Transactions provides list of ERC-20 token transactions executed in the scope
    # of this blockchain transaction call.
    erc20Transactions: [ERC20Transaction!]!

    # erc721Transactions provides list of ERC-721 NFT transactions executed in the scope
    # of this blockchain transaction call.
    erc721Transactions: [ERC721Transaction!]!

    # erc1155Transactions provides list of ERC-1155 NFT transactions executed in the scope
    # of this blockchain transaction call.
    erc1155Transactions: [ERC1155Transaction!]!
}

# Block is an Opera block chain block.
type Block {
    # Number is the number of this block, starting at 0 for the genesis block.
    number: Long!

    # Hash is the unique block hash of this block.
    hash: Bytes32!

    # Parent is the parent block of this block.
    parent: Block

    # TransactionCount is the number of transactions in this block.
    transactionCount: Int

    # Timestamp is the unix timestamp at which this block was mined.
    timestamp: Long!

    # GasLimit represents the maximum gas allowed in this block.
    gasLimit: Long!

    # GasUsed represents the actual total used gas by all transactions in this block.
    gasUsed: Long!

    # txHashList is the list of unique hash values of transaction
    # assigned to the block.
    txHashList: [Bytes32!]!

    # txList is a list of transactions assigned to the block.
    txList: [Transaction!]!
}

# ERC721Contract represents a generic ERC721 non-fungible tokens (NFT) contract.
type ERC721Contract {
    # address of the token is used as the token's unique identifier.
    address: Address!

    # name of the token.
    name: String!

    # symbol used as an abbreviation for the token.
    symbol: String!

    # totalSupply represents total amount of tokens across all accounts
    totalSupply: BigInt

    # balanceOf represents amount of tokens on the account.
    balanceOf(owner: Address!): BigInt!

    # tokenURI provides URI of Metadata JSON Schema of the token.
    tokenURI(tokenId: BigInt!): String

    # ownerOf provides the owner of NFT identified by tokenId
    ownerOf(tokenId: BigInt!): Address

    # getApproved provides the operator approved by owner
    getApproved(tokenId: BigInt!): Address

    # isApprovedForAll queries the approval status of an operator for a given owner.
    isApprovedForAll(owner: Address!, operator: Address!): Boolean
}

<<<<<<< HEAD
# SfcConfig represents the configuration of the SFC contract
# responsible for managing the staking economy of the network.
type SfcConfig {
    # minValidatorStake is the minimal amount of tokens required
    # to register a validator account with the default self stake.
    minValidatorStake: BigInt!

    # maxDelegatedRatio is the maximal ratio between a validator self stake
    # and the sum of all the received stakes of the validator.
    # The value is provided as a multiplier number with 18 decimals.
    maxDelegatedRatio: BigInt!

    # minLockupDuration is the lowest possible number of seconds
    # a delegation can be locked for.
    minLockupDuration: BigInt!

    # maxLockupDuration is the highest possible number of seconds
    # a delegation can be locked for.
    maxLockupDuration: BigInt!

    # withdrawalPeriodEpochs is the minimal number of epochs
    # between an un-delegation and corresponding withdraw request.
    # The delay is enforced on withdraw call.
    withdrawalPeriodEpochs: BigInt!

    # withdrawalPeriodTime is the minimal number of seconds
    # between an un-delegation and corresponding withdraw request.
    # The delay is enforced on withdraw call.
    withdrawalPeriodTime: BigInt!
}

# ERC20Token represents a generic ERC20 token.
type ERC20Token {
    # address of the token is used as the token's unique identifier.
    address: Address!

    # name of the token.
    name: String!

    # symbol used as an abbreviation for the token.
    symbol: String!

    # decimals is the number of decimals the token supports.
    # The most common value is 18 to mimic the ETH to WEI relationship.
    decimals: Int!

    # totalSupply represents total amount of tokens across all accounts
    totalSupply: BigInt!

    # logoURL represents a URL address of a logo of the token. It's always
    # provided, but unknown tokens have this set to a generic logo file.
    logoURL: String!

    # balanceOf represents the total available balance of the token
    # on the account regardless of the DeFi usage of the token.
    # It's effectively the amount available held by the ERC20 token
    # on the account behalf.
    balanceOf(owner: Address!): BigInt!

    # allowance represents the amount of ERC20 tokens unlocked
    # by the owner / token holder to be accessible for the given spender.
    allowance(owner: Address!, spender: Address!): BigInt!

    # totalDeposited represents total amount of deposited tokens collateral on fMint.
    totalDeposit: BigInt!

    # totalDebt represents total amount of borrowed/minted tokens on fMint.
    totalDebt: BigInt!
}

# DelegationList is a list of delegations edges provided by sequential access request.
type DelegationList {
    "Edges contains provided edges of the sequential list."
    edges: [DelegationListEdge!]!

    """
    TotalCount is the maximum number of delegations
    available for sequential access.
    """
    totalCount: Long!

    "PageInfo is an information about the current page of delegation edges."
    pageInfo: ListPageInfo!
}

# DelegationListEdge is a single edge in a sequential list of delegations.
type DelegationListEdge {
    "Cursor defines a scroll key to this edge."
    cursor: Cursor!

    "Delegator represents the delegator provided by this list edge."
    delegation: Delegation!
}

=======
# FtmBlockBurn represents a native FTM tokens burn record per created block.
type FtmBlockBurn {
    # blockNumber represents the number of the block.
    blockNumber: Long!

    # Timestamp is the unix timestamp at which this block was created.
    timestamp: Long!

    # amount represents the amount of FTM tokens burned in WEI units (18 digits fixed INT encoded as HEX number).
    amount: BigInt!

    # ftmValue represents FTM value of the burned FTM tokens.
    ftmValue: Float!
}
>>>>>>> 4ff28fc4
# Delegation represents a delegation on Opera block chain.
type Delegation {
    # Address of the delegator account.
    address: Address!

    # Identifier of the staker the delegation belongs to.
    toStakerId: BigInt!

    # Notifies the client that this stake is actually a self-stake
    # of the validator.
    isSelfStake: Boolean!

    # Time stamp of the delegation creation.
    createdTime: Long!

    # Amount delegated in WEI. The value includes all the pending un-delegations.
    amount: BigInt!

    # Current active amount delegated in WEI.
    amountDelegated: BigInt!

    # Amount locked in pending un-delegations in WEI.
    amountInWithdraw: BigInt!

    # Total amount of rewards claimed.
    claimedReward: BigInt!

    # Pending rewards for the delegation in WEI.
    pendingRewards: PendingRewards!

    # List of withdraw requests of the delegation,
    # sorted fro the newest to the oldest requests.
    withdrawRequests(cursor: Cursor, count: Int = 50): [WithdrawRequest!]!

    # rewardClaims provides a list of reward claims
    # of the delegation as a scrollable list of edges with details of claims.
    rewardClaims(cursor: Cursor, count: Int = 25): RewardClaimList!

    # isFluidStakingActive indicates if the delegation is upgraded to fluid staking.
    isFluidStakingActive: Boolean!

    # isDelegationLocked indicates if the delegation is locked.
    isDelegationLocked: Boolean!

    # lockedFromEpoch represents the id of epoch the lock has been created.
    lockedFromEpoch: Long!

    # lockDuration represents the duration the lock has been placed for.
    lockDuration: Long!

    # lockedUntil represents the time stamp up to which
    # the delegation is locked, zero if not locked.
    lockedUntil: Long!

    # lockedAmount represents the amount of delegation stake locked.
    # The un-delegate process must call unlock prior to creating withdraw
    # request if outstanding unlocked amount
    # is lower than demanded amount to undelegate.
    lockedAmount: BigInt!

    # unlockedAmount represents the amount
    # of delegation stake available for undelegate.
    unlockedAmount: BigInt!

    # unlockPenalty provides the mount of penalty applied
    # to the stake amount on premature unlock
    unlockPenalty(amount: BigInt!): BigInt!

    # outstandingSFTM represents the amount of sFTM tokens representing
    # the tokenized stake minted and un-repaid on this delegation.
    outstandingSFTM: BigInt!

    # tokenizerAllowedToWithdraw indicates if the stake tokenizer allows the stake
    # to be withdrawn. That means all the sFTM tokens have been repaid and the sFTM
    # debt is effectively zero for the delegation.
    tokenizerAllowedToWithdraw: Boolean!
}

# PendingRewards represents a detail of pending rewards for staking and delegations
type PendingRewards {
    # address of the delegation the reward belongs to.
    address: Address!

    # Staker the pending reward relates to.
    staker: BigInt!

    # Pending rewards amount.
    amount: BigInt!

    # The first unpaid epoch. Is not used for SFCv3.
    fromEpoch: Long!

    # The last unpaid epoch. Is not used for SFCv3.
    toEpoch: Long!

    # isOverRange signals that the rewards calculation
    # can not be done due to too many unclaimed epochs.
    # Is not used for SFCv3.
    isOverRange: Boolean!
}

# Represents epoch information.
type Epoch {
    # Identifier of the epoch.
    id: Long!

    # Timestamp of the epoch end.
    endTime: Long!

    # Epoch duration in seconds.
    duration: Long!

    # Fee at the epoch.
    epochFee: BigInt!

    # Total base reward weight on epoch.
    totalBaseRewardWeight: BigInt!

    # Total transaction reward weight on epoch.
    totalTxRewardWeight: BigInt!

    # Base reward per second of epoch.
    baseRewardPerSecond: BigInt!

    # Total amount staked. This includes all the staked
    # amount including validators' self stake.
    stakeTotalAmount: BigInt!

    # Total supply amount.
    totalSupply: BigInt!
}

# ERC721TransactionList is a list of ERC721 transaction edges provided by sequential access request.
type ERC721TransactionList {
    # Edges contains provided edges of the sequential list.
    edges: [ERC721TransactionListEdge!]!

    # TotalCount is the maximum number of ERC721 transactions available for sequential access.
    totalCount: BigInt!

    # PageInfo is an information about the current page of ERC721 transaction edges.
    pageInfo: ListPageInfo!
}

# TransactionListEdge is a single edge in a sequential list of ERC721 transactions.
type ERC721TransactionListEdge {
    cursor: Cursor!
    trx: ERC721Transaction!
}

# Contract defines block-chain smart contract information container
type Contract {
    "Address represents the contract address."
    address: Address!

    "DeployedBy represents the smart contract deployment transaction reference."
    deployedBy: Transaction!

    "transactionHash represents the smart contract deployment transaction hash."
    transactionHash: Bytes32!

    "Smart contract name. Empty if not available."
    name: String!

    "Smart contract version identifier. Empty if not available."
    version: String!

    """
    License specifies an open source license the contract was published with.
    Empty if not specified.
    """
    license: String!

    "Smart contract author contact. Empty if not available."
    supportContact: String!

    "Smart contract compiler identifier. Empty if not available."
    compiler: String!

    "Smart contract source code. Empty if not available."
    sourceCode: String!

    "Smart contract ABI definition. Empty if not available."
    abi: String!

    """
    Validated is the unix timestamp at which the source code was validated
    against the deployed byte code. Null if not validated yet.
    """
    validated: Long

    "Timestamp is the unix timestamp at which this smart contract was deployed."
    timestamp: Long!
}

# ContractValidationInput represents a set of data sent from client
# to validate deployed contract with the provided source code.
input ContractValidationInput {
    "Address of the contract being validated."
    address: Address!

    "Optional smart contract name. Maximum allowed length is 64 characters."
    name: String

    "Optional smart contract version identifier. Maximum allowed length is 14 characters."
    version: String

    "Optional smart contract author contact. Maximum allowed length is 64 characters."
    supportContact: String

    """
    License specifies an open source license the contract was published with.
    Empty if not specified.
    """
    license: String

    "Optimized specifies if the compiler was set to optimize the byte code."
    optimized: Boolean = true

    """
    OptimizeRuns specifies number of optimization runs the compiler was set
    to execute during the byte code optimizing.
    """
    optimizeRuns: Int = 200

    "Smart contract source code."
    sourceCode: String!
}

# ContractList is a list of smart contract edges provided by sequential access request.
type ContractList {
    # Edges contains provided edges of the sequential list.
    edges: [ContractListEdge!]!

    # TotalCount is the maximum number of contracts available for sequential access.
    totalCount: BigInt!

    # PageInfo is an information about the current page of contract edges.
    pageInfo: ListPageInfo!
}

# TransactionListEdge is a single edge in a sequential list of transactions.
type ContractListEdge {
    cursor: Cursor!
    contract: Contract!
}

# ERC20TransactionList is a list of ERC20 transaction edges provided by sequential access request.
type ERC20TransactionList {
    # Edges contains provided edges of the sequential list.
    edges: [ERC20TransactionListEdge!]!

    # TotalCount is the maximum number of ERC20 transactions available for sequential access.
    totalCount: BigInt!

    # PageInfo is an information about the current page of ERC20 transaction edges.
    pageInfo: ListPageInfo!
}

# TransactionListEdge is a single edge in a sequential list of ERC20 transactions.
type ERC20TransactionListEdge {
    cursor: Cursor!
    trx: ERC20Transaction!
}

# Bytes32 is a 32 byte binary string, represented by 0x prefixed hexadecimal hash.
scalar Bytes32

# Address is a 20 byte Opera address, represented as 0x prefixed hexadecimal number.
scalar Address

# BigInt is a large integer value. Input is accepted as either a JSON number,
# or a hexadecimal string alternatively prefixed with 0x. Output is 0x prefixed hexadecimal.
scalar BigInt

# Long is a 64 bit unsigned integer value encoded as hex value with 0x prefix.
scalar Long

# Bytes is an arbitrary length binary string, represented as 0x-prefixed hexadecimal.
# An empty byte string is represented as '0x'.
scalar Bytes

# Cursor is a string representing position in a sequential list of edges.
scalar Cursor

# Time represents date and time including time zone information in RFC3339 format.
scalar Time

# CurrentState represents the current active state
# of the chain information condensed on one place.
type CurrentState {
    # epoch is the last sealed Epoch structure
    sealedEpoch: Epoch!

    # blocks represents number of blocks in the chain.
    blocks: BigInt!

    # transactions represents number of transactions in the chain.
    transactions: Long!

    # validators represents number of validators in the network.
    validators: Long!

    # accounts represents number of accounts participating on transactions.
    accounts: Long!

    # sfcVersion indicates the current version of the SFC contract.
    # The version is encoded into 3 bytes representing ASCII version numbers
    # with the most significant byte first [<8bit major><8bit minor><8bit revision>].
    # I.e. Version 1.0.2 = "102" = 0x313032
    sfcVersion: Long!

    # sfcContractAddress is the address of the SFC contract
    # used for PoS staking control.
    sfcContractAddress: Address!

    # sfcLockingEnabled indicates if the SFC locking feature is enabled.
    sfcLockingEnabled: Boolean!
}
# UniswapActionList is a list of uniswap action edges provided by sequential access request.
type UniswapActionList {
    # Edges contains provided edges of the sequential list.
    edges: [UniswapActionListEdge!]!

    # TotalCount is the maximum number of uniswap actions available for sequential access.
    totalCount: BigInt!

    # PageInfo is an information about the current page of uniswap action edges.
    pageInfo: ListPageInfo!
}

# UniswapActionListEdge is a single edge in a sequential list of uniswap actions.
type UniswapActionListEdge {
    cursor: Cursor!
    uniswapAction: UniswapAction!
}

# UniswapAction represents a Uniswap action - swap, mint, burn
type UniswapAction {

    # id of the action in the persistent db
    id: Bytes32!

    # UniswapPair represents the information about single
    # Uniswap pair managed by the Uniswap Core.
    uniswapPair: UniswapPair!

    # pairAddress is address of the action's uniswap pair
    pairAddress: Address!

    # transactionHash represents the hash for this acstion transaction
    transactionHash: Bytes32!

    # sender is address of action owner account
    sender: Address!

    # type represents action type:
    # 0 - swap
    # 1 - mint
    # 2 - burn
    type: Int!

    # blockNr is number of the block for this action
    blockNr: Long!

    # Time represents UTC ISO time tag for this reserve value
    time: Long!

    # amount0in is amount of incoming tokens for Token0 in this action
    amount0in: BigInt!

    # amount0out is amount of outgoing tokens for Token0 in this action
    amount0out: BigInt!

    # amount1in is amount of In tokens for Token1 in this action
    amount1in: BigInt!

    # amount1out is amount of outgoing tokens for Token1 in this action
    amount1out: BigInt!
}

# Represents staker information.
type Staker {
    # ID number the staker.
    id: BigInt!

    # Staker address.
    stakerAddress: Address!

    # Amount of total staked tokens in WEI.
    totalStake: BigInt

    # Amount of own staked tokens in WEI.
    stake: BigInt!

    # Amount of tokens delegated to the staker in WEI.
    delegatedMe: BigInt!

    # Maximum total amount of tokens allowed to be delegated
    # to the staker in WEI.
    # This value depends on the amount of self staked tokens.
    totalDelegatedLimit: BigInt!

    # Maximum amount of tokens allowed to be delegated to the staker
    # on a new delegation in WEI.
    # This value depends on the amount of self staked tokens.
    delegatedLimit: BigInt!

    # Is this a validator record.
    isValidator: Boolean!

    # Is the staker active.
    isActive: Boolean!

    # Is TRUE for validators withdrawing their validation stake.
    isWithdrawn: Boolean!

    # Is the staker considered to be cheater.
    isCheater: Boolean!

    # Is the staker offline.
    isOffline: Boolean!

    # isStakeLocked signals if the staker locked the stake.
    isStakeLocked: Boolean!

    # Epoch in which the staker was created.
    createdEpoch: Long!

    # Timestamp of the staker creation.
    createdTime: Long!

    # lockedFromEpoch is the identifier of the epoch the stake lock was created.
    lockedFromEpoch: Long!

    # lockedUntil is the timestamp up to which the stake is locked, zero if not locked.
    lockedUntil: Long!

    # Epoch in which the staker was deactivated.
    deactivatedEpoch: Long!

    # Timestamp of the staker deactivation.
    deactivatedTime: Long!

    # How many blocks the staker missed.
    missedBlocks: Long!

    # Number of seconds the staker is offline.
    downtime: Long!

    # List of delegations of this staker. Cursor is used to obtain specific slice
    # of the staker delegations. The most recent delegations
    # are provided if cursor is omitted.
    delegations(cursor: Cursor, count: Int = 25):DelegationList!

    # Status is a binary encoded status of the staker.
    # Ok = 0, bin 1 = Fork Detected, bin 256 = Validator Offline
    status: Long!

    # StakerInfo represents extended staker information from smart contract.
    stakerInfo: StakerInfo
}

# StakerFlagFilter represents a filter type for stakers with the given flag.
enum StakerFlagFilter {
    IS_ACTIVE
    IS_WITHDRAWN
    IS_OFFLINE
    IS_CHEATER
}

# ERC1155TransactionList is a list of ERC1155 transaction edges provided by sequential access request.
type ERC1155TransactionList {
    # Edges contains provided edges of the sequential list.
    edges: [ERC1155TransactionListEdge!]!

    # TotalCount is the maximum number of ERC1155 transactions available for sequential access.
    totalCount: BigInt!

    # PageInfo is an information about the current page of ERC1155 transaction edges.
    pageInfo: ListPageInfo!
}

# TransactionListEdge is a single edge in a sequential list of ERC1155 transactions.
type ERC1155TransactionListEdge {
    cursor: Cursor!
    trx: ERC1155Transaction!
}

# FMintAccount represents an informastion about account details
# in DeFi/fMint protocol.
type FMintAccount {
    # address of the DeFi account.
    address: Address!

    # collateralList represents a list of all collateral tokens
    # linked with the account.
    collateralList: [Address!]!

    # collaterals represents a list of all collateral assets.
    collateral: [FMintTokenBalance!]!

    # collateralValue represents the current collateral value
    # in ref. denomination (fUSD).
    collateralValue: BigInt!

    # debtList represents a list of all debt tokens linked with the account.
    debtList: [Address!]!

    # debts represents the list of all the current borrowed tokens.
    debt: [FMintTokenBalance!]!

    # debtValue represents the current debt value
    # in ref. denomination (fUSD).
    debtValue: BigInt!

    # rewardsEarned represents accumulated rewards
    # earned on the DeFi / fMint account for the excessive
    # collateral value. Please note that the rewards could still
    # be burned, if the account is not eligible to claim the reward.
    rewardsEarned: BigInt!

    # rewardsStashed represents accumulated rewards
    # earned on the DeFi / fMint account for the excessive
    # collateral value and stored into the stash for future
    # claim.
    rewardsStashed: BigInt!

    # canClaimRewards informs if the fMint account collateral
    # to debt is high enough to allow earned rewards claiming.
    canClaimRewards: Boolean!

    # canReceiveRewards informs if the fMint account collateral
    # to debt is high enough to receive earned rewards. If the ratio
    # is below configured one, earned rewards are burned.
    canReceiveRewards: Boolean!

    # canPushNewRewards indicates if new rewards are unlocked
    # inside the reward distribution and can be pushed into
    # the system to distribute them among eligible accounts.
    canPushNewRewards: Boolean!
}

# FMintTokenBalance represents a balance of a specific DeFi token
# on an fMint protocol account.
# The balance is used for both collateral deposits and minting debt.
type FMintTokenBalance {
    # type represents the type of the balance record.
    type: DefiTokenBalanceType!

    # tokenAddress represents unique identifier of the token.
    tokenAddress: Address!

    # token represents the detail of the token
    token: DefiToken!

    # current balance of the token on the account.
    balance: BigInt!

    # value of the current balance of the token on the account
    # in ref. denomination (fUSD).
    value: BigInt!
}

# DefiSettings represents the set of current settings and limits
# applied to DeFi operations.
type DefiSettings {
    # mintFee4 is the current fee applied to all minting operations on fMint protocol.
    # Value is represented in 4 digits, e.g. value 25 = 0.0025 => 0.25% fee.
    mintFee4: BigInt!

    # minCollateralRatio4 is the minimal allowed ratio between
    # collateral and debt values in ref. denomination (fUSD)
    # on which the borrow trade is allowed.
    # Value is represented in 4 digits,
    # e.g. value 25000 = 3.0x => (debt x 3.0 <= collateral)
    minCollateralRatio4: BigInt!

    # rewardCollateralRatio4 is the minimal ratio between
    # collateral and debt values in ref. denomination (fUSD)
    # on which the account is eligible for rewards distribution.
    # Collateral below this ratio means all the pending rewards
    # will be burnt and lost.
    rewardCollateralRatio4: BigInt!

    # decimals represents the decimals / digits correction
    # applied to the fees and ratios internally to correctly represent
    # fraction numbers. E.g. correction value 4 => ratio/fee x 10000.
    decimals: Int!

    # priceOracleAggregate is the address of the current price oracle
    # aggregate used by the DeFi to obtain USD price of tokens managed.
    priceOracleAggregate: Address!

    # StakeTokenizerContract is the address of the Stake Tokenizer contract.
    StakeTokenizerContract: Address!

    # StakeTokenizedERC20Token is the address of the Tokenized Stake ERC20 contract.
    StakeTokenizedERC20Token: Address!

    # fMintAddress is the address of the fMint contract.
    fMintContract: Address!

	# fMintAddressProvider represents the address of the fMint address provider.
	fMintAddressProvider: Address!

    # tokenRegistryContract is the address of the fMint token registry.
    fMintTokenRegistry: Address!

    # fMintRewardDistribution is the address of the DeFi fMint
    # reward distribution contract.
    fMintRewardDistribution: Address!

    # fMintCollateralPool is the address of the fMint collateral pool.
    fMintCollateralPool: Address!

    # fMintDebtPool is the address of the fMint debt pool.
    fMintDebtPool: Address!

    # uniswapCoreFactory is the address of the Uniswap Core Factory contract.
    uniswapCoreFactory: Address!

    # uniswapRouter is the address of the Uniswap Router contract.
    uniswapRouter: Address!
}

# FtmBlockBurn represents a native FTM tokens burn record per created block.
type FtmBlockBurn {
    # blockNumber represents the number of the block.
    blockNumber: Long!

    # Timestamp is the unix timestamp at which this block was created.
    timestamp: Long!

    # amount represents the amount of FTM tokens burned in WEI units (18 digits fixed INT encoded as HEX number).
    amount: BigInt!

    # ftmValue represents FTM value of the burned FTM tokens.
    ftmValue: Float!
}
# EstimatedRewards represents a calculated rewards estimation for an account or amount staked
type EstimatedRewards {
    # Amount of FTM tokens expected to be staked for the calculation.
    staked: Long!

    # dailyReward represents amount of FTM tokens estimated
    # to be rewarded for staked amount in average per day.
    dailyReward: BigInt!

    # weeklyReward represents amount of FTM tokens estimated
    # to be rewarded for staked amount in average per week.
    weeklyReward: BigInt!

    # monthlyReward represents amount of FTM tokens estimated
    # to be rewarded for staked amount in average per month.
    monthlyReward: BigInt!

    # yearlyReward represents amount of FTM tokens estimated
    # to be rewarded for staked amount in average per year.
    yearlyReward: BigInt!

    # currentRewardYearRate represents average reward rate
    # for any staked amount in average per year.
    # The value is calculated as linear gross proceeds for staked amount
    # of tokens yearly.
    currentRewardRateYearly: Int!

    # Total amount of staked FTM tokens used for the calculation in WEI units.
    # The estimation uses total staked amount, not the effective amount provided
    # by the last epoch. The effective amount does not include current
    # un-delegations and also skips offline self-staking and flagged staking.
    totalStaked: BigInt!

    # Information about the last sealed epoch of the Opera blockchain.
    # The epoch provides useful information about total FTM supply,
    # total amount staked, rewards rate and weight, fee, etc.
    lastEpoch: Epoch!
}

# WithdrawRequest represents a request for partial stake withdraw.
type WithdrawRequest {
    # Cursor is the internal cursor ID of the withdraw request.
    id: Cursor!

    # Address of the authorized request.
    address: Address!

    # Account of the authorized request.
    account: Account!

    # StakerID represents the identifier of the validator
    # the withdraw request points to.
    stakerID: BigInt!

    # Details of the staker involved in the withdraw request.
    staker: Staker!

    # Unique withdraw request identifier.
    withdrawRequestID: BigInt!

    # Amount of tokens to be withdrawn in WEI.
    amount: BigInt!

    # CreatedTime represents the time stamp of the request creation.
    createdTime: Long!

    # WithdrawTime represents the time stamp of the request finalization.
    # If the request is pending, the withdrawTime will be NULL.
    withdrawTime: Long
}

# UniswapPair represents the information about single
# Uniswap pair managed by the Uniswap Core.
type UniswapPair {
    # pairAddress represents the Address of the Pair
    # and also the address of the ERC20 token
    # managing the share of each liquidity participant.
    pairAddress: Address!

    # tokens represent the list of tokens in the pair.
    # The array always contain two tokens, their order
    # is irrelevant from the Uniswap perspective, but
    # we always return them in the same order.
    tokens: [ERC20Token!]!

    # reserves of the tokens of the pair.
    # The reserve index inside the array corresponds
    # with the token position.
    reserves: [BigInt!]!

    # The timestamp of the block
    # in which this reserves state was reached.
    reservesTimeStamp: Long!

    # cumulative prices of the tokens of the pair.
    # The price index inside the array corresponds
    # with the token position.
    cumulativePrices: [BigInt!]!

    # lastKValue represents the last coefficient
    # of reserves multiplied. It's the value Uniswap protocol
    # uses to control reserves growth on both sides of the pool.
    lastKValue: BigInt!

    # totalSupply represents the total amount
    # of the pair tokens in circulation and represents
    # the total share pool of all the participants.
    totalSupply: BigInt!

    # share represents the share of the given user/participant on the pair.
    # To get the share percentage, divide this value by the total supply
    # of the pair.
    shareOf(user: Address!): BigInt!
}


# DefiUniswapVolume represents a calculated volume for swap pairs in history
type DefiUniswapVolume {

    # UniswapPair represents the information about single
    # Uniswap pair managed by the Uniswap Core.
    uniswapPair: UniswapPair!

    # pairAddress represents the Address of the Pair
    pairAddress: Address!

    # dailyVolume returns swap volume for last 24 hours
    dailyVolume: BigInt!

    # weeklyVolume returns swap volume for last 7 days
    weeklyVolume: BigInt!

    # monthlyVolume returns swap volume for last month
    monthlyVolume: BigInt!

    # YearlyVolume returns swap volume for last year
    yearlyVolume: BigInt!

    # IsInFUSD indicates if TokenA from the pair has a price value to be able
    # to calculate value in fUSD
    isInFUSD: Boolean!

}

# DefiSwaps represents swap volume for given pair and time interval
type DefiTimeVolume {

    # pairAddress represents the Address of the Pair
    pairAddress: Address!

    # time indicates a period for this volume
    time: String!

    # value represents amount of the volume
    value: BigInt!
}

# DefiTimePrice represents a calculated price for swap pairs in history
type DefiTimePrice {

	# pairAddress represents the Address of the Pair
    pairAddress: Address!

    # time indicates a period for this price
    time: String!

    # opening price for this time period
    open: Float!

    # closing price for this time period
	close: Float!

    # lowest price for this time period
	low: Float!

    # highest price for this time period
	high: Float!

    # average price for this time period
    average: Float!
}

# DefiTimeReserve represents a Uniswap pair reserve in history
type DefiTimeReserve {

    # UniswapPair represents the information about single
    # Uniswap pair managed by the Uniswap Core.
    uniswapPair: UniswapPair!

    # Time represents UTC ISO time tag for this reserve values
    time: String!

    # ReserveClose is close reserve for this time period
	# for both tokens. Index inside the array corresponds
    # with the token position.
    reserveClose: [BigInt!]!
}
# LendingPool represents a lendingpool instance.
type LendingPool {

    # Returns all assets reserve addresses
    reserveList: [Address!]!

    # A list of all assets reserves with its data
    reserveDataList: [ReserveData!]!

    # Asset reserve data just for one asset address
	reserveData(address: Address!): ReserveData!

    # User account data for specified user address
    userAccountData(address: Address!): FLendUserData!

    # User account deposit event history data
    userDepositHistory(address: Address, asset: Address): [FLendDeposit!]!
}

# ReserveData represents a lendingpool asset data.
# Unit Ray is 1e27.
type ReserveData {

    # address of the asset
    assetAddress: Address!

    # number in the reserveList() array
    ID: Int!

    # bitmask encoded asset reserve configuration data
    configuration: BigInt!

    # liquidity index in ray
    liquidityIndex: BigInt!

    # variable borrow index in ray
    variableBorrowIndex: BigInt!

    # current supply / liquidity / deposit rate in ray
    currentLiquidityRate: BigInt!

    # current variable borrow rate in ray
    currentVariableBorrowRate: BigInt!

    # current stable borrow rate in ray
    currentStableBorrowRate: BigInt!

    # timestamp of when reserve data was last updated
    lastUpdateTimestamp: BigInt!

    # address of associated aToken (tokenised deposit)
    aTokenAddress: Address!

    # address of associated stable debt token
	stableDebtTokenAddress: Address!

    # address of associated variable debt token
	variableDebtTokenAddress: Address!

    # address of interest rate strategy
    interestRateStrategyAddress: Address!
}


# FLendUserData represents a lendingpool user data.
type FLendUserData {

    # total collateral in FUSD of the user
	totalCollateralFUSD: BigInt!

    # total debt in FUSD of the user
	totalDebtFUSD: BigInt!

    # borrowing power left of the user in FUSD
	availableBorrowsFUSD: BigInt!

    # liquidation threshold of the user
	currentLiquidationThreshold: BigInt!

    # Loan To Value of the user
	ltv: BigInt!

    # current health factor of the user
	healthFactor: BigInt!

    # configuration data
    configurationData: BigInt!
}

# FLendDeposit represents a lendingpool deposit event data.
type FLendDeposit {

    # address of the asset
	assetAddress: Address!

	# address of the user
	userAddress: Address!

    # address of the on behalf of
	onBehalfOfAddress: Address!

	# deposit amount
	amount: BigInt!

	# referral code
	referralCode: Int!

    # time of deposit
    timestamp: Long!
}

# FLendBorrow represents a lending pool borrow event data.
type FLendBorrow {
    # address of the asset
	assetAddress: Address!

	# address of the user
	userAddress: Address!

    # address of the on behalf of
	onBehalfOfAddress: Address!

	# deposit amount
	amount: BigInt!

    # interest rate mode
    interestRateMode: Int!

    # borrow rate
    borrowRate: Int!

	# referral code
	referralCode: Int!

    # time of deposit
    timestamp: Long!
}
# RewardClaim represents
type RewardClaim {
    # address represents the address of the delegator
    address: Address!

    # toStakerId represents the ID of the validator the delegation
    # is placed on
    toStakerId: BigInt!

    # claimed represents the time stamp of the reward claim
    # in Unix Epoch units, e.g. number of seconds from the Unix Epoch start.
    claimed: Long!

    # amount represents the amount of tokens rewarded on the claim.
    amount: BigInt!

    # isRestaked signals if the claim was added to the delegation
    # effectively increasing the staked amount and raising the delegation value.
    isRestaked: Boolean!

    # trxHash is the hash pf the transaction calling for the rewards
    # to be processed and granted.
    trxHash: Bytes32!
}
# Price represents price information of core Opera token
type Price {
    "Source unit symbol."
    fromSymbol: String!

    "Target unit symbol."
    toSymbol: String!

    "Price of the source symbol unit in target symbol unit."
    price: Float!

    "Price change in last 24h."
    change24: Float!

    "Price change in percent in last 24h."
    changePct24: Float!

    "Open 24h price."
    open24: Float!

    "Highest 24h price."
    high24: Float!

    "Lowest 24h price."
    low24: Float!

    "Volume exchanged in last 24h price."
    volume24: Float!

    "Market cap of the source unit."
    marketCap: Float!

    "Timestamp of the last update of this price value."
    lastUpdate: Long!
}

# ERC1155Transaction represents a transaction on an ERC1155 NFT token.
type ERC1155Transaction {
    # trxHash represents a hash of the transaction
    # executing the ERC1155 call.
    trxHash: Bytes32!

    # transaction represents the transaction
    # executing the ERC1155 call.
    transaction: Transaction!

    # trxIndex represents the index
    # of the ERC1155 call in the transaction logs.
    trxIndex: Long!

    # tokenAddress represents the address
    # of the ERC1155 token contract.
    tokenAddress: Address!

    # token represents the ERC1155 contract detail involved.
    token: ERC1155Contract!

    # tokenId represents the NFT token - one ERC1155 contract can handle multiple NFTs.
    tokenId: BigInt!

    # trxType is the type of the transaction.
    trxType: TokenTransactionType!

    # sender represents the address of the token owner
    # sending the tokens, e.g. the sender.
    sender: Address!

    # recipient represents the address of the token recipient.
    recipient: Address!

    # amount represents the amount of tokens involved in the transaction;
    # please make sure to interpret the amount with the correct number of decimals
    # from the token Metadata JSON Schema.
    amount: BigInt!

    # timeStamp represents the Unix epoch time stamp
    # of the ERC1155 transaction processing.
    timeStamp: Long!
}
# ERC721Transaction represents a transaction on an ERC721 NFT token.
type ERC721Transaction {
    # trxHash represents a hash of the transaction
    # executing the ERC721 call.
    trxHash: Bytes32!

    # transaction represents the transaction
    # executing the ERC721 call.
    transaction: Transaction!

    # trxIndex represents the index
    # of the ERC721 call in the transaction logs.
    trxIndex: Long!

    # tokenAddress represents the address
    # of the ERC721 token contract.
    tokenAddress: Address!

    # token represents the ERC721 contract detail involved.
    token: ERC721Contract!

    # tokenId represents the NFT token - one ERC721 contract can handle multiple NFTs.
    tokenId: BigInt!

    # trxType is the type of the transaction.
    trxType: TokenTransactionType!

    # sender represents the address of the token owner
    # sending the tokens, e.g. the sender.
    sender: Address!

    # recipient represents the address of the token recipient.
    recipient: Address!

    # amount represents the amount of tokens involved
    # in the transaction; please make sure to interpret the amount
    # with the correct number of decimals from the ERC721 token detail.
    amount: BigInt!

    # timeStamp represents the Unix epoch time stamp
    # of the ERC721 transaction processing.
    timeStamp: Long!
}
# TokenTransaction represents a generic token transaction
# of a supported type of token.
type TokenTransaction {
    # Hash is the hash of the executed transaction call.
    hash: Bytes32!

    # trxIndex is the index of the transaction call in a block.
    trxIndex: Long!

    # blockNumber represents the number of the block
    # the transaction was executed in.
    blockNumber: Long!

    # tokenAddress represents the address of the token involved.
    tokenAddress: Address!

    # tokenName represents the name of the token contract.
    # Is empty, if not provided for the given token.
    tokenName: String!

    # tokenSymbol represents the symbol of the token contract.
    # Is empty, if not provided for the given token.
    tokenSymbol: String!

    # tokenType represents the type of the token (i.e. ERC20/ERC721/ERC1155).
    tokenType: String!

    # tokenDecimals is the number of decimals the token supports.
    # The most common value is 18 to mimic the ETH to WEI relationship.
    tokenDecimals: Int!

    # type represents the type of the transaction executed (i.e. Transfer/Mint/Approval).
    type: String!

    # sender of the transaction.
    sender: Address!

    # recipient of the transaction.
    recipient: Address!

    # amount of tokens involved in the transaction.
    amount: BigInt!

    # multi-token contracts (ERC-721/ERC-1155) token ID involved in the transaction.
    tokenId: BigInt!

    # time stamp of the block processing.
    timeStamp: Long!
}

# Account defines block-chain account information container
type Account {
    # Address is the address of the account.
    address: Address!

    # Balance is the current balance of the Account in WEI.
    balance: BigInt!

    # TotalValue is the current total value of the account in WEI.
    # It includes available balance, delegated amount and pending rewards.
    # NOTE: This values is slow to calculate.
    totalValue: BigInt!

    # txCount represents number of transaction sent from the account (Nonce).
    txCount: Long!

    # txList represents list of transactions of the account in form of TransactionList.
    txList(recipient: Address, cursor:Cursor, count:Int!): TransactionList!

    # erc20TxList represents list of ERC20 transactions of the account.
    erc20TxList(cursor:Cursor, count:Int = 25, token: Address, txType: [TokenTransactionType!]): ERC20TransactionList!

    # erc721TxList represents list of ERC721 transactions of the account.
    erc721TxList(cursor:Cursor, count:Int = 25, token: Address, tokenId: BigInt, txType: [TokenTransactionType!]): ERC721TransactionList!

    # erc1155TxList represents list of ERC1155 transactions of the account.
    erc1155TxList(cursor:Cursor, count:Int = 25, token: Address, tokenId: BigInt, txType: [TokenTransactionType!]): ERC1155TransactionList!

    # Details of a staker, if the account is a staker.
    staker: Staker

    # List of delegations of the account, if the account is a delegator.
    delegations(cursor:Cursor, count:Int = 25): DelegationList!

    # Details about smart contract, if the account is a smart contract.
    contract: Contract
}

# GovernanceContract represents basic information
# about a Governance contract deployed on the block chain.
type GovernanceContract {
    # name represents the name of the contract
    name: String!

    # address represents the address of the Governance contract
    address: Address!

    # totalProposals represents the total number of proposals
    # managed by the Governance contract.
    totalProposals: BigInt!

    # proposals represents list of proposals on the contract.
    proposals(cursor:Cursor, count:Int!, activeOnly: Boolean = false):GovernanceProposalList!

    # proposal provides specific Governance Proposal detail identified
    # by its ID inside the Governance contract.
    proposal(id: BigInt!):GovernanceProposal

    # delegationsBy represents list of delegations for the given address.
    # If the address does not delegate, the list is empty.
    # Delegations are handled by the governed contract, so this list may
    # be always empty for certain Governance instances. If the list is empty
    # the source address may still be eligible for voting by itself.
    delegationsBy(from: Address!): [Address!]!

    # canVote checks if the given address can submit votes to Proposals
    # of this Governance conract. The ability to vote is bound
    # to the governed contract logic and can be unavailable
    # to some network participants on certain situation.
    canVote(from: Address!): Boolean!

    # proposalFee represents the fee required by the Governance
    # to accept proposals. The fee is never refunded,
    # even if a Proposal is canceled.
    proposalFee: BigInt!

    # totalVotingPower represents the total voting power available
    # on the Governance contract in the form of votes
    # weight.
    totalVotingPower: BigInt!
}

# GovernanceProposalList is a list of governance proposal edges
# provided by sequential access request.
type GovernanceProposalList {
    # Edges contains provided edges of the sequential list.
    edges: [GovernanceProposalListEdge!]!

    # TotalCount is the maximum number of governance proposals
    # available for sequential access.
    totalCount: BigInt!

    # PageInfo is an information about the current page of governance
    # proposal edges.
    pageInfo: ListPageInfo!
}

# TransactionListEdge is a single edge in a sequential list
# of governance proposals.
type GovernanceProposalListEdge {
    cursor: Cursor!
    proposal: GovernanceProposal!
}

# GovernanceProposal represents the details of a single proposal
# in the governance contract.
type GovernanceProposal {
    # governanceId represents the identifier of the Governance
    # contract this Proposal belongs to.
    governanceId: Address!

    # governance represents the Governance contract reference.
    # Please make sure not to engage in a circular reference too deep.
    governance: GovernanceContract!

    # id identifier of the proposal in the governance contract
    # the proposal is managed by.
    id: BigInt!

    # name represents a name of the Proposal.
    name: String!

    # description represents a textual description of the Proposal.
    description: String!

    # state represents the state of the Proposal.
    state: ProposalState!

    # contract represents the contract of the Proposal. Each Proposal
    # is represented by a contract responsible for maintaining the Proposal
    # parameters, options and finalization actions.
    contract: Address!

    # proposalType represents the type of the Proposal that corresponds
    # with the Proposal Template.
    proposalType: Long!

    # isExecutable identifies if the proposal will be finalized
    # by executing a finalizing code.
    isExecutable: Boolean!

    # minVotes corresponds with the minimal weight of votes
    # required by the Proposal to be settled in any way
    # other than REJECTED.
    minVotes: BigInt!

    # minAgreement represents the minimal agreement weight
    # required to be reached on any of the Proposal options
    # so the Proposal could be settled in any way
    # other than REJECTED.
    minAgreement: BigInt!

    # totalWeight represents the total voting weight
    # of all voters allowed on the proposal. This is effectively
    # the maximum weight an option can gain if all the voters
    # would favor it with the top value of the scale.
    totalWeight: BigInt!

    # votedWeightRatio represents the percentage of the total voting weight
    # already counted towards the proposal options. The ratio increases
    # as more voters place their votes.
    # The value is normalised to 1 digit precision, to get a percentage
    # you need to divide the value by 10.
    # The value is zero if no vote was placed. The value is 1000
    # if all the voters placed their votes either directly,
    # or through a vote delegation mechanism.
    # Please note the value is an estimation. The voting status
    # does not closely reflect changes in the total voting power,
    # especially after the voting is closed.
    votedWeightRatio: Int!

    # opinionScales is the scale of opinions on available options.
    # A voter provides a single opinion picked from the scale
    # for each option during the voting for a proposal.
    # I.e.: Scales {0, 2, 3, 4, 5} represent opinions of
    # {strongly disagree, disagree, neutral, agree and strongly agree}.
    opinionScales: [Long!]!

    # options is a list of options available on the Proposal.
    # A voter must provide their opinion expressed by a chosen scale
    # for each option on the list. It's generally better to scatter
    # opinions across options instead of having a binary view.
    options: [String!]!

    # votingStarts is the time stamp of the voting getting opened
    # to receive votes.
    votingStarts: Long!

    # votingMayEnd is the time stamp when the voting could be closed
    # if enough votes are collected to settle the Proposal (winner option is selectable).
    votingMayEnd: Long!

    # votingMustEnd is the time stamp when the voting must be closed.
    # If enough votes to settle the Proposal were not collected up until this time
    # the Proposal is rejected and will not be settled in any way (no winner option is selectable).
    votingMustEnd: Long!

    # optionStates is the list of states of all the options in the Proposal.
    # Warning: This is an expensive call, use with caution.
    optionStates: [OptionState!]!

    # optionState represents a state of the selected option of the Proposal.
    optionState(optionId:BigInt!):OptionState

    # vote pulls the vote for the given <from> address linked with the <delegatedTo> delegation
    # recipient. If the <from> address is not delegator in the context of the governance
    # subject contract, the <delegatedTo> may be left empty, or set to the same address
    # as the <from> address.
    vote(from: Address!, delegatedTo: Address): GovernanceVote
}

# ProposalState represents the state of the whole proposal.
type ProposalState {
    # isResolved signals if the Proposal is already resolved.
    isResolved: Boolean!

    # winnerId is the identifier of the winning option.
    winnerId: BigInt

    # votes is the number of votes received on the Proposal.
    votes: BigInt!

    # status represents the status of the Proposal.
    # 0 = Initial, 1 = Resolved, 2 = Failed, 4 = Canceled, 8 = Execution Expired
    status: BigInt!
}

# OptionState represents a state in options of a Proposal.
type OptionState {
    # optionId is the identifier of the option,
    # effectively option index in the options array
    optionId: BigInt!

    # votes is the weight of all votes received across all votes;
    # the projection of the votes to this state uses it to calculate
    # actual agreement.
    votes: BigInt!

    # agreement represents the rated weight of all the votes towards this option
    # based on the opinion scale of the proposal and selected opinion scale level of
    # each vote.
    # this effectively reflects the absolute weight of affection of all voters
    # towards this option.
    agreement: BigInt!

    # agreementRatio represents the relative ratio of the option agreement
    # to the total weight of all votes in 18 digits.
    agreementRatio: BigInt!
}

# GovernanceVote is the vote in the context of the given Governance Proposal.
type GovernanceVote {
    # governanceId is the identifier of the Governance contract.
    governanceId: Address!

    # proposalId is the identifier of the proposal of the contract.
    proposalId: BigInt!

    # from is the address of the voting party
    from: Address!

    # delegatedTo is the address of the delegation the vote refers to.
    delegatedTo: Address

    # weight represents the weight of the vote
    weight: BigInt!

    # choices represents the list of opinions on the Proposal options the vote
    # presented.
    choices: [Long!]!
}
# Root schema definition
schema {
    query: Query
    mutation: Mutation
    subscription: Subscription
}

# Entry points for querying the API
type Query {
    # version represents the API server version responding to your requests.
    version: String!

    # State represents the current state of the blockchain and network.
    state: CurrentState!

    # sfcConfig provides the current configuration
    # of the SFC contract managing the block chain staking economy.
    sfcConfig: SfcConfig!

    # Total number of accounts active on the Opera blockchain.
    accountsActive:Long!

    # Get an Account information by hash address.
    account(address:Address!):Account!

    # Get list of Contracts with at most <count> edges.
    # If <count> is positive, return edges after the cursor,
    # if negative, return edges before the cursor.
    # For undefined cursor, positive <count> starts the list from top,
    # negative <count> starts the list from bottom.
    # ValidatedOnly specifies if the list should contain all the Contracts,
    # or just contracts with validated byte code and available source/ABI.
    contracts(validatedOnly: Boolean = false, cursor:Cursor, count:Int!):ContractList!

    # Get block information by number or by hash.
    # If neither is provided, the most recent block is given.
    block(number:Long, hash: Bytes32):Block

    # Get list of Blocks with at most <count> edges.
    # If <count> is positive, return edges after the cursor,
    # if negative, return edges before the cursor.
    # For undefined cursor, positive <count> starts the list from top,
    # negative <count> starts the list from bottom.
    blocks(cursor:Cursor, count:Int!):BlockList!

    # Get transaction information for given transaction hash.
    transaction(hash:Bytes32!):Transaction

    # Get list of Transactions with at most <count> edges.
    # If <count> is positive, return edges after the cursor,
    # if negative, return edges before the cursor.
    # For undefined cursor, positive <count> starts the list from top,
    # negative <count> starts the list from bottom.
    transactions(cursor:Cursor, count:Int!):TransactionList!

    # Get filtered list of ERC20 Transactions.
    erc20Transactions(cursor:Cursor, count:Int = 25, token: Address, account: Address, txType: [TokenTransactionType!]): ERC20TransactionList!

    # Get filtered list of ERC721 Transactions.
    erc721Transactions(cursor:Cursor, count:Int = 25, token: Address, tokenId: BigInt, account: Address, txType: [TokenTransactionType!]): ERC721TransactionList!

    # Get filtered list of ERC1155 Transactions.
    erc1155Transactions(cursor:Cursor, count:Int = 25, token: Address, tokenId: BigInt, account: Address, txType: [TokenTransactionType!]): ERC1155TransactionList!

    # Get the id of the current epoch of the Opera blockchain.
    currentEpoch:Long!

    # Get information about specified epoch. Returns current epoch information
    # if id is not provided.
    epoch(id: Long): Epoch!

    # Get a scrollable list of epochs sorted from the last one back by default.
    epochs(cursor: Cursor, count: Int = 25): EpochList!

    # The last staker id in Opera blockchain.
    lastStakerId: Long!

    # The number of stakers in Opera blockchain.
    stakersNum: Long!

    # Staker information. The staker is loaded either by numeric ID,
    # or by address. null if none is provided.
    staker(id: BigInt, address: Address): Staker

    # List of staker information from SFC smart contract.
    stakers: [Staker!]!

    # stakersWithFlag provides list of staker information from SFC smart contract
    # for staker with the given flag set to TRUE. This can be used to obtain a subset
    # of stakers in a given state of staking process.
    stakersWithFlag(flag: StakerFlagFilter!): [Staker!]!

    # The list of delegations for the given staker ID.
    # Cursor is used to obtain specific slice of the staker delegations.
    # The most recent delegations are provided if cursor is omitted.
    delegationsOf(staker:BigInt!, cursor: Cursor, count: Int = 25): DelegationList!

    # Get the details of a specific delegation by it's delegator address
    # and staker the delegation belongs to.
    delegation(address:Address!, staker: BigInt!): Delegation

    # Get the list of all delegations by it's delegator address.
    delegationsByAddress(address:Address!, cursor: Cursor, count: Int = 25): DelegationList!

    # Returns the current price per gas in WEI units.
    gasPrice: Long!

    # estimateGas returns the estimated amount of gas required
    # for the transaction described by the parameters of the call.
    estimateGas(from: Address, to: Address, value: BigInt, data: String): Long

    # Get price details of the Opera blockchain token for the given target symbols.
    price(to:String!):Price!

    # Get calculated staking rewards for an account or given
    # staking amount in FTM tokens.
    # At least one of the address and amount parameters must be provided.
    # If you provide both, the address takes precedence and the amount is ignored.
    estimateRewards(address:Address, amount:Long):EstimatedRewards!

    # sfcRewardsCollectedAmount provides an amount of rewards collected based on given
    # filtering options, which are all optional. If no filter option is passed,
    # the total amount of collected rewards is being presented.
    sfcRewardsCollectedAmount(delegator: Address, staker: BigInt, since: Long, until: Long): BigInt!

    # defiConfiguration exposes the current DeFi contract setup.
    defiConfiguration:DefiSettings!

    # defiTokens represents a list of all available DeFi tokens.
    defiTokens:[DefiToken!]!

    # defiNativeToken represents the information about the native token
    # wrapper ERC20 contract. Returns NULL if the native token wrapper
    # is not available.
    defiNativeToken: ERC20Token

    # fMintAccount provides DeFi/fMint information about an account on fMint protocol.
    fMintAccount(owner: Address!):FMintAccount!

    # fMintTokenAllowance resolves the amount of ERC20 tokens unlocked
    # by the token owner for DeFi/fMint operations.
    fMintTokenAllowance(owner: Address!, token: Address!):BigInt!

    # fMintUserTokens resolves a list of pairs of fMint users and their tokens
    # used for a specified purpose.
    fMintUserTokens(purpose:FMintUserTokenPurpose=FMINT_COLLATERAL):[FMintUserToken!]!

    # defiUniswapPairs represents a list of all pairs managed
    # by the Uniswap Core contract on Opera blockchain.
    defiUniswapPairs: [UniswapPair!]!

    # defiUniswapAmountsOut calculates the expected output amounts
    # required to finalize a swap operation specified by a list of
    # tokens involved in the swap steps and the input amount.
    # At least two addresses of tokens must be given
    # for the calculation to succeed.
    defiUniswapAmountsOut(amountIn: BigInt!, tokens:[Address!]!): [BigInt!]!

    # defiUniswapAmountsIn calculates the expected input amounts
    # required to finalize a swap operation specified by a list of
    # tokens involved in the swap steps and the output amount.
    # At least two addresses of tokens must be given
    # for the calculation to succeed.
    defiUniswapAmountsIn(amountOut: BigInt!, tokens:[Address!]!): [BigInt!]!

    # defiUniswapQuoteLiquidity calculates optimal amount of tokens
    # of an Uniswap pair defined by a pair of tokens for the given amount
    # of both tokens desired to be added to the liquidity pool.
    # The function can be used to calculate minimal amount of tokens expected
    # to be added to the pool on both sides on addLiquidity call.
    # Please note "amountsIn" must be in the same order as are the tokens.
    defiUniswapQuoteLiquidity(tokens:[Address!]!, amountsIn:[BigInt!]!): [BigInt!]!

    # defiUniswapVolumes represents a list of pairs and their historical values
    # of traded volumes
    defiUniswapVolumes:[DefiUniswapVolume!]!

    # defiTimeVolumes returns volumes for specified pair, time resolution and interval.
    # Address is pair address and is mandatory.
    # Resolution can be {month, day, 4h, 1h, 30m 15m, 5m, 1m}, is optional, default is a day.
    # Dates are in unix UTC number and are optional. When not provided
    # then it takes period for last month till now.
    defiTimeVolumes(address:Address!, resolution:String, fromDate:Int, toDate:Int):[DefiTimeVolume!]!

    # defiTimePrices returns prices for specified pair, time resolution and interval.
    # Address is pair address and is mandatory.
    # Resolution can be {month, day, 4h, 1h, 30m 15m, 5m, 1m}, is optional, default is a day.
    # Direction specifies price calculation, default 0 is for TokenA/TokenB otherwise TokenB/TokenA
    # Dates are in unix UTC number and are optional. When not provided
    # then it takes period for last month till now.
    defiTimePrices(address:Address!, resolution:String, fromDate:Int, toDate:Int, direction:Int):[DefiTimePrice!]!

    # defiTimeReserves returns reserves for specified pair, time resolution and interval.
    # Address is pair address and is mandatory.
    # Resolution can be {month, day, 4h, 1h, 30m 15m, 5m, 1m}, is optional, default is a day.
    # Dates are in unix UTC number and are optional. When not provided
    # then it takes period for last month till now.
    defiTimeReserves(address:Address!, resolution:String, fromDate:Int, toDate:Int):[DefiTimeReserve!]!

    # Get list of Uniswap actions with at most <count> edges.
    # If <count> is positive, return edges after the cursor,
    # if negative, return edges before the cursor.
    # For undefined cursor, positive <count> starts the list from top,
    # negative <count> starts the list from bottom.
    # Address can be used for specifying actions for one Uniswap pair.
    # ActionType represents action type:
    # 0 - swap,
    # 1 - mint,
    # 2 - burn,
    defiUniswapActions(pairAddress:Address, cursor:Cursor, count:Int!, actionType:Int):UniswapActionList!

    # erc20Token provides the information about an ERC20 token specified by it's
    # address, if available. The resolver returns NULL if the token does not exist.
    erc20Token(token: Address!):ERC20Token

    # erc20TokenList provides list of the most active ERC20 tokens
    # deployed on the block chain.
    erc20TokenList(count: Int = 50):[ERC20Token!]!

    # erc20Assets provides list of tokens owned by the given
    # account address.
    erc20Assets(owner: Address!, count: Int = 50):[ERC20Token!]!

    # ercTotalSupply provides the current total supply amount of a specified ERC20 token
    # identified by it's ERC20 contract address.
    ercTotalSupply(token: Address!):BigInt!

    # ercTokenBalance provides the current available balance of a specified ERC20 token
    # identified by it's ERC20 contract address.
    ercTokenBalance(owner: Address!, token: Address!):BigInt!

    # ercTokenAllowance provides the current amount of ERC20 tokens unlocked
    # by the token owner for the spender to be manipulated with.
    ercTokenAllowance(token: Address!, owner: Address!, spender: Address!):BigInt!

    # erc721Contract provides the information about ERC721 non-fungible token (NFT) by it's address.
    erc721Contract(token: Address!):ERC721Contract

    # erc721ContractList provides list of the most active ERC721 non-fungible tokens (NFT) on the block chain.
    erc721ContractList(count: Int = 50):[ERC721Contract!]!

    # erc1155Token provides the information about ERC1155 multi-token contract by it's address.
    erc1155Contract(address: Address!):ERC1155Contract

    # erc1155ContractList provides list of the most active ERC1155 multi-token contract on the block chain.
    erc1155ContractList(count: Int = 50):[ERC1155Contract!]!

    # govContracts provides list of governance contracts.
    govContracts:[GovernanceContract!]!

    # govContract provides a specific Governance contract information by its address.
    govContract(address: Address!): GovernanceContract

    # govProposals represents list of joined proposals across all the Governance contracts.
    govProposals(cursor:Cursor, count:Int!, activeOnly: Boolean = false):GovernanceProposalList!

    # fLendLendingPool represents an instance of an fLend Lending pool
    fLendLendingPool: LendingPool!

    # trxVolume provides a list of daily aggregations of the network transaction flow.
    # If boundaries are not defined, last 90 days of aggregated trx flow is provided.
    # Boundaries are defined in format YYYY-MM-DD, i.e. 2021-01-23 for January 23rd, 2021.
    trxVolume(from:String, to:String):[DailyTrxVolume!]!

    # trxSpeed provides the recent speed of the network
    # as number of transactions processed per second
    # calculated for the given range denominated in secods. I.e. range:300 means last 5 minutes.
    # Minimal range is 60 seconds, any range below this value will be adjusted to 60 seconds.
    trxSpeed(range: Int = 1200): Float!

    # trxGasSpeed provides average gas consumed by transactions, either base or cumulative,
    # per second in the given date/time period. Please specify the ending date and time
    # as RFC3339 time stamp, i.e. 2021-05-14T00:00:00.000Z. The current time is used if not defined.
    # The range represents the number of seconds prior the end time stamp
    # we use to calculate the average gas consumption.
    trxGasSpeed(range: Int = 1200, to: String): Float!

    # gasPriceList provides a list of gas price ticks for the given date/time span.
    # If the end time is not specified, the list is provided up to the current date/time.
    # The maximal date/time span of the list is 30 days.
    gasPriceList(from: Time! to: Time): [GasPriceTick!]!

    # ftmBurnedTotal provides the total amount of native FTM tokens burned
    # by the chain from paid transaction fees in WEI units.
    ftmBurnedTotal: BigInt!

    # ftmBurnedTotalAmount provides the total amount of native FTM tokens burned
    # by the chain from paid transaction fees in FTM units.
    ftmBurnedTotalAmount: Float!

    # ftmLatestBlockBurnList provides a list of latest burned native FTM tokens per-block.
    ftmLatestBlockBurnList(count: Int = 25): [FtmBlockBurn!]!
<<<<<<< HEAD
=======

    # List owned NFT tokens and their amount
    nftOwnerships(cursor: Cursor, count: Int = 25, collection: Address, owner: Address, tokenId: BigInt): NftOwnershipList!
>>>>>>> 4ff28fc4
}

# Mutation endpoints for modifying the data
type Mutation {
    # SendTransaction submits a raw signed transaction into the block chain.
    # The tx parameter represents raw signed and RLP encoded transaction data.
    sendTransaction(tx: Bytes!):Transaction

    # Validate a deployed contract byte code with the provided source code
    # so potential users can check the contract source code, access contract ABI
    # to be able to interact with the contract and get the right metadata.
    # Returns updated contract information. If the contract can not be validated,
    # it raises a GraphQL error.
    validateContract(contract: ContractValidationInput!): Contract!
}

# Subscriptions to live events broadcasting
type Subscription {
    # Subscribe to receive information about new blocks in the blockchain.
    onBlock: Block!

    # Subscribe to receive information about new transactions in the blockchain.
    onTransaction: Transaction!
}

`<|MERGE_RESOLUTION|>--- conflicted
+++ resolved
@@ -2,51 +2,1052 @@
 
 // Auto generated GraphQL schema bundle
 const schema = `
-# FMintUserToken represents a pair of fMint protocol user
-# and a token used by the user for a specific operation
-# as reported by fMint users listings.
-type FMintUserToken {
-    # purpose represents the type of usage of the token by the user.
-    purpose: FMintUserTokenPurpose!
-
-    # userAddress represents the address of the user account.
-    userAddress: Address!
-
-    # account represents the full record of the fMint account
-    account: FMintAccount!
-
-    # tokenAddress represents the address of the associated token.
+# Block is an Opera block chain block.
+type Block {
+    # Number is the number of this block, starting at 0 for the genesis block.
+    number: Long!
+
+    # Hash is the unique block hash of this block.
+    hash: Bytes32!
+
+    # Parent is the parent block of this block.
+    parent: Block
+
+    # TransactionCount is the number of transactions in this block.
+    transactionCount: Int
+
+    # Timestamp is the unix timestamp at which this block was mined.
+    timestamp: Long!
+
+    # GasLimit represents the maximum gas allowed in this block.
+    gasLimit: Long!
+
+    # GasUsed represents the actual total used gas by all transactions in this block.
+    gasUsed: Long!
+
+    # txHashList is the list of unique hash values of transaction
+    # assigned to the block.
+    txHashList: [Bytes32!]!
+
+    # txList is a list of transactions assigned to the block.
+    txList: [Transaction!]!
+}
+
+# EstimatedRewards represents a calculated rewards estimation for an account or amount staked
+type EstimatedRewards {
+    # Amount of FTM tokens expected to be staked for the calculation.
+    staked: Long!
+
+    # dailyReward represents amount of FTM tokens estimated
+    # to be rewarded for staked amount in average per day.
+    dailyReward: BigInt!
+
+    # weeklyReward represents amount of FTM tokens estimated
+    # to be rewarded for staked amount in average per week.
+    weeklyReward: BigInt!
+
+    # monthlyReward represents amount of FTM tokens estimated
+    # to be rewarded for staked amount in average per month.
+    monthlyReward: BigInt!
+
+    # yearlyReward represents amount of FTM tokens estimated
+    # to be rewarded for staked amount in average per year.
+    yearlyReward: BigInt!
+
+    # currentRewardYearRate represents average reward rate
+    # for any staked amount in average per year.
+    # The value is calculated as linear gross proceeds for staked amount
+    # of tokens yearly.
+    currentRewardRateYearly: Int!
+
+    # Total amount of staked FTM tokens used for the calculation in WEI units.
+    # The estimation uses total staked amount, not the effective amount provided
+    # by the last epoch. The effective amount does not include current
+    # un-delegations and also skips offline self-staking and flagged staking.
+    totalStaked: BigInt!
+
+    # Information about the last sealed epoch of the Opera blockchain.
+    # The epoch provides useful information about total FTM supply,
+    # total amount staked, rewards rate and weight, fee, etc.
+    lastEpoch: Epoch!
+}
+
+# Price represents price information of core Opera token
+type Price {
+    "Source unit symbol."
+    fromSymbol: String!
+
+    "Target unit symbol."
+    toSymbol: String!
+
+    "Price of the source symbol unit in target symbol unit."
+    price: Float!
+
+    "Price change in last 24h."
+    change24: Float!
+
+    "Price change in percent in last 24h."
+    changePct24: Float!
+
+    "Open 24h price."
+    open24: Float!
+
+    "Highest 24h price."
+    high24: Float!
+
+    "Lowest 24h price."
+    low24: Float!
+
+    "Volume exchanged in last 24h price."
+    volume24: Float!
+
+    "Market cap of the source unit."
+    marketCap: Float!
+
+    "Timestamp of the last update of this price value."
+    lastUpdate: Long!
+}
+
+# NftOwnershipList is a list of nft ownership edges provided by sequential access request.
+type NftOwnershipList {
+    # Edges contains provided edges of the sequential list.
+    edges: [NftOwnershipEdge!]!
+
+    # TotalCount is the maximum number of nft ownerships available for sequential access.
+    totalCount: BigInt!
+
+    # PageInfo is an information about the current page of nft ownership edges.
+    pageInfo: ListPageInfo!
+}
+
+# NftOwnershipEdge is a single edge in a sequential list of nft ownerships.
+type NftOwnershipEdge {
+    cursor: Cursor!
+    nftOwnership: NftOwnership!
+}
+
+# NftOwnership represents an NFT ownership.
+type NftOwnership {
+    # owner represents token owner.
+    owner: Address!
+
+    # tokenId represents token identifier.
+    tokenId: BigInt!
+
+    # amount represents amount of tokens.
+    amount: BigInt!
+
+    # obtained represents timestamp when NFT was obtained.
+    obtained: Long!
+
+    # trx represents transaction hash in which NFT was obtained.
+    trx: Bytes32!
+
+    # tokenName represents NFT name.
+    tokenName: String
+
+    # contract represents related contract.
+    contract: Contract!
+}
+
+# Transaction is an Opera block chain transaction.
+type Transaction {
+    # Hash is the unique hash of this transaction.
+    hash: Bytes32!
+
+    # Nonce is the number of transactions sent by the account prior to this transaction.
+    nonce: Long!
+
+    # Index is the index of this transaction in the block. This will
+    # be null if the transaction is in a pending pool.
+    index: Long
+
+    # From is the address of the account that sent this transaction
+    from: Address!
+
+    # Sender is the account that sent this transaction
+    sender: Account!
+
+    # To is the account the transaction was sent to.
+    # This is null for contract creating transactions.
+    to: Address
+
+    # contractAddress represents the address of smart contract
+    # deployed by this transaction;
+    # null if the transaction is not contract creation
+    contractAddress: Address
+
+    # Recipient is the account that received this transaction.
+    # Null for contract creating transaction.
+    recipient: Account
+
+    # Value is the value sent along with this transaction in WEI.
+    value: BigInt!
+
+    # GasPrice is the price of gas per unit in WEI.
+    gasPrice: BigInt!
+
+    # Gas represents gas provided by the sender.
+    gas: Long!
+
+    # GasUsed is the amount of gas that was used on processing this transaction.
+    # If the transaction is pending, this field will be null.
+    gasUsed: Long
+
+    # InputData is the data supplied to the target of the transaction.
+    # Contains smart contract byte code if this is contract creation.
+    # Contains encoded contract state mutating function call if recipient
+    # is a contract address.
+    inputData: Bytes!
+
+    # BlockHash is the hash of the block this transaction was assigned to.
+    # Null if the transaction is pending.
+    blockHash: Bytes32
+
+    # BlockHash is the hash of the block this transaction was assigned to.
+    # Null if the transaction is pending.
+    blockNumber: Long
+
+    # Block is the block this transaction was assigned to. This will be null if
+    # the transaction is pending.
+    block: Block
+
+    # Status is the return status of the transaction. This will be 1 if the
+    # transaction succeeded, or 0 if it failed (due to a revert, or due to
+    # running out of gas). If the transaction has not yet been processed, this
+    # field will be null.
+    status: Long
+
+    # tokenTransactions represents a list of generic token transactions executed in the scope
+    # of the transaction call; token type and transaction type is provided.
+    tokenTransactions: [TokenTransaction!]!
+
+    # erc20Transactions provides list of ERC-20 token transactions executed in the scope
+    # of this blockchain transaction call.
+    erc20Transactions: [ERC20Transaction!]!
+
+    # erc721Transactions provides list of ERC-721 NFT transactions executed in the scope
+    # of this blockchain transaction call.
+    erc721Transactions: [ERC721Transaction!]!
+
+    # erc1155Transactions provides list of ERC-1155 NFT transactions executed in the scope
+    # of this blockchain transaction call.
+    erc1155Transactions: [ERC1155Transaction!]!
+}
+
+# ContractList is a list of smart contract edges provided by sequential access request.
+type ContractList {
+    # Edges contains provided edges of the sequential list.
+    edges: [ContractListEdge!]!
+
+    # TotalCount is the maximum number of contracts available for sequential access.
+    totalCount: BigInt!
+
+    # PageInfo is an information about the current page of contract edges.
+    pageInfo: ListPageInfo!
+}
+
+# TransactionListEdge is a single edge in a sequential list of transactions.
+type ContractListEdge {
+    cursor: Cursor!
+    contract: Contract!
+}
+
+# Represents staker information.
+type Staker {
+    # ID number the staker.
+    id: BigInt!
+
+    # Staker address.
+    stakerAddress: Address!
+
+    # Amount of total staked tokens in WEI.
+    totalStake: BigInt
+
+    # Amount of own staked tokens in WEI.
+    stake: BigInt!
+
+    # Amount of tokens delegated to the staker in WEI.
+    delegatedMe: BigInt!
+
+    # Maximum total amount of tokens allowed to be delegated
+    # to the staker in WEI.
+    # This value depends on the amount of self staked tokens.
+    totalDelegatedLimit: BigInt!
+
+    # Maximum amount of tokens allowed to be delegated to the staker
+    # on a new delegation in WEI.
+    # This value depends on the amount of self staked tokens.
+    delegatedLimit: BigInt!
+
+    # Is this a validator record.
+    isValidator: Boolean!
+
+    # Is the staker active.
+    isActive: Boolean!
+
+    # Is TRUE for validators withdrawing their validation stake.
+    isWithdrawn: Boolean!
+
+    # Is the staker considered to be cheater.
+    isCheater: Boolean!
+
+    # Is the staker offline.
+    isOffline: Boolean!
+
+    # isStakeLocked signals if the staker locked the stake.
+    isStakeLocked: Boolean!
+
+    # Epoch in which the staker was created.
+    createdEpoch: Long!
+
+    # Timestamp of the staker creation.
+    createdTime: Long!
+
+    # lockedFromEpoch is the identifier of the epoch the stake lock was created.
+    lockedFromEpoch: Long!
+
+    # lockedUntil is the timestamp up to which the stake is locked, zero if not locked.
+    lockedUntil: Long!
+
+    # Epoch in which the staker was deactivated.
+    deactivatedEpoch: Long!
+
+    # Timestamp of the staker deactivation.
+    deactivatedTime: Long!
+
+    # How many blocks the staker missed.
+    missedBlocks: Long!
+
+    # Number of seconds the staker is offline.
+    downtime: Long!
+
+    # List of delegations of this staker. Cursor is used to obtain specific slice
+    # of the staker delegations. The most recent delegations
+    # are provided if cursor is omitted.
+    delegations(cursor: Cursor, count: Int = 25):DelegationList!
+
+    # Status is a binary encoded status of the staker.
+    # Ok = 0, bin 1 = Fork Detected, bin 256 = Validator Offline
+    status: Long!
+
+    # StakerInfo represents extended staker information from smart contract.
+    stakerInfo: StakerInfo
+}
+
+# StakerFlagFilter represents a filter type for stakers with the given flag.
+enum StakerFlagFilter {
+    IS_ACTIVE
+    IS_WITHDRAWN
+    IS_OFFLINE
+    IS_CHEATER
+}
+
+# PendingRewards represents a detail of pending rewards for staking and delegations
+type PendingRewards {
+    # address of the delegation the reward belongs to.
+    address: Address!
+
+    # Staker the pending reward relates to.
+    staker: BigInt!
+
+    # Pending rewards amount.
+    amount: BigInt!
+
+    # The first unpaid epoch. Is not used for SFCv3.
+    fromEpoch: Long!
+
+    # The last unpaid epoch. Is not used for SFCv3.
+    toEpoch: Long!
+
+    # isOverRange signals that the rewards calculation
+    # can not be done due to too many unclaimed epochs.
+    # Is not used for SFCv3.
+    isOverRange: Boolean!
+}
+
+# GasPriceTick represents a collected gas price tick.
+type GasPriceTick {
+    # fromTime is the time of the tick measurement start
+    fromTime: Time!
+
+    # toTime is the time of the tick measurement end
+    toTime: Time!
+
+    # openPrice is the opening gas price in the tick
+    openPrice: Long!
+
+    # closePrice is the closing gas price in the tick
+    closePrice: Long!
+
+    # minPrice is the lowest reached price in the tick
+    minPrice: Long!
+
+    # maxPrice is the highest reached price in the tick
+    maxPrice: Long!
+
+    # avgPrice is the average reached price in the tick
+    avgPrice: Long!
+}
+
+# ERC20Token represents a generic ERC20 token.
+type ERC20Token {
+    # address of the token is used as the token's unique identifier.
+    address: Address!
+
+    # name of the token.
+    name: String!
+
+    # symbol used as an abbreviation for the token.
+    symbol: String!
+
+    # decimals is the number of decimals the token supports.
+    # The most common value is 18 to mimic the ETH to WEI relationship.
+    decimals: Int!
+
+    # totalSupply represents total amount of tokens across all accounts
+    totalSupply: BigInt!
+
+    # logoURL represents a URL address of a logo of the token. It's always
+    # provided, but unknown tokens have this set to a generic logo file.
+    logoURL: String!
+
+    # balanceOf represents the total available balance of the token
+    # on the account regardless of the DeFi usage of the token.
+    # It's effectively the amount available held by the ERC20 token
+    # on the account behalf.
+    balanceOf(owner: Address!): BigInt!
+
+    # allowance represents the amount of ERC20 tokens unlocked
+    # by the owner / token holder to be accessible for the given spender.
+    allowance(owner: Address!, spender: Address!): BigInt!
+
+    # totalDeposited represents total amount of deposited tokens collateral on fMint.
+    totalDeposit: BigInt!
+
+    # totalDebt represents total amount of borrowed/minted tokens on fMint.
+    totalDebt: BigInt!
+}
+
+# ERC1155Contract represents a generic ERC1155 multi-token contract.
+type ERC1155Contract {
+    # address of the token is used as the token's unique identifier.
+    address: Address!
+
+    # uri provides URI of Metadata JSON Schema for given token.
+    uri(tokenId: BigInt!): String
+
+    # balanceOf represents amount of tokens on the account.
+    balanceOf(owner: Address!, tokenId: BigInt!): BigInt!
+
+    # balanceOf represents amount of tokens on the account.
+    balanceOfBatch(owners: [Address!]!, tokenIds: [BigInt!]!): [BigInt!]!
+
+    # isApprovedForAll queries the approval status of an operator for a given owner.
+    isApprovedForAll(owner: Address!, operator: Address!): Boolean
+}
+
+# FtmBlockBurn represents a native FTM tokens burn record per created block.
+type FtmBlockBurn {
+    # blockNumber represents the number of the block.
+    blockNumber: Long!
+
+    # Timestamp is the unix timestamp at which this block was created.
+    timestamp: Long!
+
+    # amount represents the amount of FTM tokens burned in WEI units (18 digits fixed INT encoded as HEX number).
+    amount: BigInt!
+
+    # ftmValue represents FTM value of the burned FTM tokens.
+    ftmValue: Float!
+}
+# Delegation represents a delegation on Opera block chain.
+type Delegation {
+    # Address of the delegator account.
+    address: Address!
+
+    # Identifier of the staker the delegation belongs to.
+    toStakerId: BigInt!
+
+    # Notifies the client that this stake is actually a self-stake
+    # of the validator.
+    isSelfStake: Boolean!
+
+    # Time stamp of the delegation creation.
+    createdTime: Long!
+
+    # Amount delegated in WEI. The value includes all the pending un-delegations.
+    amount: BigInt!
+
+    # Current active amount delegated in WEI.
+    amountDelegated: BigInt!
+
+    # Amount locked in pending un-delegations in WEI.
+    amountInWithdraw: BigInt!
+
+    # Total amount of rewards claimed.
+    claimedReward: BigInt!
+
+    # Pending rewards for the delegation in WEI.
+    pendingRewards: PendingRewards!
+
+    # List of withdraw requests of the delegation,
+    # sorted fro the newest to the oldest requests.
+    withdrawRequests(cursor: Cursor, count: Int = 50): [WithdrawRequest!]!
+
+    # rewardClaims provides a list of reward claims
+    # of the delegation as a scrollable list of edges with details of claims.
+    rewardClaims(cursor: Cursor, count: Int = 25): RewardClaimList!
+
+    # isFluidStakingActive indicates if the delegation is upgraded to fluid staking.
+    isFluidStakingActive: Boolean!
+
+    # isDelegationLocked indicates if the delegation is locked.
+    isDelegationLocked: Boolean!
+
+    # lockedFromEpoch represents the id of epoch the lock has been created.
+    lockedFromEpoch: Long!
+
+    # lockDuration represents the duration the lock has been placed for.
+    lockDuration: Long!
+
+    # lockedUntil represents the time stamp up to which
+    # the delegation is locked, zero if not locked.
+    lockedUntil: Long!
+
+    # lockedAmount represents the amount of delegation stake locked.
+    # The un-delegate process must call unlock prior to creating withdraw
+    # request if outstanding unlocked amount
+    # is lower than demanded amount to undelegate.
+    lockedAmount: BigInt!
+
+    # unlockedAmount represents the amount
+    # of delegation stake available for undelegate.
+    unlockedAmount: BigInt!
+
+    # unlockPenalty provides the mount of penalty applied
+    # to the stake amount on premature unlock
+    unlockPenalty(amount: BigInt!): BigInt!
+
+    # outstandingSFTM represents the amount of sFTM tokens representing
+    # the tokenized stake minted and un-repaid on this delegation.
+    outstandingSFTM: BigInt!
+
+    # tokenizerAllowedToWithdraw indicates if the stake tokenizer allows the stake
+    # to be withdrawn. That means all the sFTM tokens have been repaid and the sFTM
+    # debt is effectively zero for the delegation.
+    tokenizerAllowedToWithdraw: Boolean!
+}
+
+# ERC20TransactionList is a list of ERC20 transaction edges provided by sequential access request.
+type ERC20TransactionList {
+    # Edges contains provided edges of the sequential list.
+    edges: [ERC20TransactionListEdge!]!
+
+    # TotalCount is the maximum number of ERC20 transactions available for sequential access.
+    totalCount: BigInt!
+
+    # PageInfo is an information about the current page of ERC20 transaction edges.
+    pageInfo: ListPageInfo!
+}
+
+# TransactionListEdge is a single edge in a sequential list of ERC20 transactions.
+type ERC20TransactionListEdge {
+    cursor: Cursor!
+    trx: ERC20Transaction!
+}
+
+# TokenTransaction represents a generic token transaction
+# of a supported type of token.
+type TokenTransaction {
+    # Hash is the hash of the executed transaction call.
+    hash: Bytes32!
+
+    # trxIndex is the index of the transaction call in a block.
+    trxIndex: Long!
+
+    # blockNumber represents the number of the block
+    # the transaction was executed in.
+    blockNumber: Long!
+
+    # tokenAddress represents the address of the token involved.
     tokenAddress: Address!
 
-    # token represents the detail of the token associated.
-    token: ERC20Token!
-}
-
-# FMintUserTokenPurpose represents the purpose of the fMint user token pair.
-enum FMintUserTokenPurpose {
-    FMINT_COLLATERAL
-    FMINT_DEBT
-}
-# DailyTrxVolume represents a view of an aggregated flow
-# of transactions on the network on specific day.
-type DailyTrxVolume {
-    # day represents the day of the aggregation in format YYYY-MM-DD
-    # i.e. 2021-01-23 for January 23rd, 2021
-    day: String!
-
-    # volume represent the number of transactions originated / mined
-    # by the network on the day.
-    volume: Int!
-
-    # amount represents the total value of native tokens transferred
-    # by the network on the day. Please note this includes only direct
-    # token transfers.
+    # tokenName represents the name of the token contract.
+    # Is empty, if not provided for the given token.
+    tokenName: String!
+
+    # tokenSymbol represents the symbol of the token contract.
+    # Is empty, if not provided for the given token.
+    tokenSymbol: String!
+
+    # tokenType represents the type of the token (i.e. ERC20/ERC721/ERC1155).
+    tokenType: String!
+
+    # tokenDecimals is the number of decimals the token supports.
+    # The most common value is 18 to mimic the ETH to WEI relationship.
+    tokenDecimals: Int!
+
+    # type represents the type of the transaction executed (i.e. Transfer/Mint/Approval).
+    type: String!
+
+    # sender of the transaction.
+    sender: Address!
+
+    # recipient of the transaction.
+    recipient: Address!
+
+    # amount of tokens involved in the transaction.
     amount: BigInt!
 
-    # gas represents the total amount of gas consumed by transactions
-    # on the network on the day.
-    gas: BigInt!
-}
+    # multi-token contracts (ERC-721/ERC-1155) token ID involved in the transaction.
+    tokenId: BigInt!
+
+    # time stamp of the block processing.
+    timeStamp: Long!
+}
+
+# LendingPool represents a lendingpool instance.
+type LendingPool {
+
+    # Returns all assets reserve addresses
+    reserveList: [Address!]!
+
+    # A list of all assets reserves with its data
+    reserveDataList: [ReserveData!]!
+
+    # Asset reserve data just for one asset address
+	reserveData(address: Address!): ReserveData!
+
+    # User account data for specified user address
+    userAccountData(address: Address!): FLendUserData!
+
+    # User account deposit event history data
+    userDepositHistory(address: Address, asset: Address): [FLendDeposit!]!
+}
+
+# ReserveData represents a lendingpool asset data.
+# Unit Ray is 1e27.
+type ReserveData {
+
+    # address of the asset
+    assetAddress: Address!
+
+    # number in the reserveList() array
+    ID: Int!
+
+    # bitmask encoded asset reserve configuration data
+    configuration: BigInt!
+
+    # liquidity index in ray
+    liquidityIndex: BigInt!
+
+    # variable borrow index in ray
+    variableBorrowIndex: BigInt!
+
+    # current supply / liquidity / deposit rate in ray
+    currentLiquidityRate: BigInt!
+
+    # current variable borrow rate in ray
+    currentVariableBorrowRate: BigInt!
+
+    # current stable borrow rate in ray
+    currentStableBorrowRate: BigInt!
+
+    # timestamp of when reserve data was last updated
+    lastUpdateTimestamp: BigInt!
+
+    # address of associated aToken (tokenised deposit)
+    aTokenAddress: Address!
+
+    # address of associated stable debt token
+	stableDebtTokenAddress: Address!
+
+    # address of associated variable debt token
+	variableDebtTokenAddress: Address!
+
+    # address of interest rate strategy
+    interestRateStrategyAddress: Address!
+}
+
+
+# FLendUserData represents a lendingpool user data.
+type FLendUserData {
+
+    # total collateral in FUSD of the user
+	totalCollateralFUSD: BigInt!
+
+    # total debt in FUSD of the user
+	totalDebtFUSD: BigInt!
+
+    # borrowing power left of the user in FUSD
+	availableBorrowsFUSD: BigInt!
+
+    # liquidation threshold of the user
+	currentLiquidationThreshold: BigInt!
+
+    # Loan To Value of the user
+	ltv: BigInt!
+
+    # current health factor of the user
+	healthFactor: BigInt!
+
+    # configuration data
+    configurationData: BigInt!
+}
+
+# FLendDeposit represents a lendingpool deposit event data.
+type FLendDeposit {
+
+    # address of the asset
+	assetAddress: Address!
+
+	# address of the user
+	userAddress: Address!
+
+    # address of the on behalf of
+	onBehalfOfAddress: Address!
+
+	# deposit amount
+	amount: BigInt!
+
+	# referral code
+	referralCode: Int!
+
+    # time of deposit
+    timestamp: Long!
+}
+
+# FLendBorrow represents a lending pool borrow event data.
+type FLendBorrow {
+    # address of the asset
+	assetAddress: Address!
+
+	# address of the user
+	userAddress: Address!
+
+    # address of the on behalf of
+	onBehalfOfAddress: Address!
+
+	# deposit amount
+	amount: BigInt!
+
+    # interest rate mode
+    interestRateMode: Int!
+
+    # borrow rate
+    borrowRate: Int!
+
+	# referral code
+	referralCode: Int!
+
+    # time of deposit
+    timestamp: Long!
+}
+# RewardClaimList is a list of reward claims linked to delegations.
+type RewardClaimList {
+    # Edges contains provided edges of the sequential list.
+    edges: [RewardClaimListEdge!]!
+
+    # TotalCount is the maximum number of reward claims
+    # available for sequential access.
+    totalCount: Long!
+
+    # PageInfo is an information about the current page
+    # of reward claim edges.
+    pageInfo: ListPageInfo!
+}
+
+# RewardClaimListEdge is a single edge in a sequential list
+# of reward claims.
+type RewardClaimListEdge {
+    # Cursor defines a scroll key to this edge.
+    cursor: Cursor!
+
+    # claim represents the reward claim detail provided by this list edge.
+    claim: RewardClaim!
+}
+
+# FMintAccount represents an informastion about account details
+# in DeFi/fMint protocol.
+type FMintAccount {
+    # address of the DeFi account.
+    address: Address!
+
+    # collateralList represents a list of all collateral tokens
+    # linked with the account.
+    collateralList: [Address!]!
+
+    # collaterals represents a list of all collateral assets.
+    collateral: [FMintTokenBalance!]!
+
+    # collateralValue represents the current collateral value
+    # in ref. denomination (fUSD).
+    collateralValue: BigInt!
+
+    # debtList represents a list of all debt tokens linked with the account.
+    debtList: [Address!]!
+
+    # debts represents the list of all the current borrowed tokens.
+    debt: [FMintTokenBalance!]!
+
+    # debtValue represents the current debt value
+    # in ref. denomination (fUSD).
+    debtValue: BigInt!
+
+    # rewardsEarned represents accumulated rewards
+    # earned on the DeFi / fMint account for the excessive
+    # collateral value. Please note that the rewards could still
+    # be burned, if the account is not eligible to claim the reward.
+    rewardsEarned: BigInt!
+
+    # rewardsStashed represents accumulated rewards
+    # earned on the DeFi / fMint account for the excessive
+    # collateral value and stored into the stash for future
+    # claim.
+    rewardsStashed: BigInt!
+
+    # canClaimRewards informs if the fMint account collateral
+    # to debt is high enough to allow earned rewards claiming.
+    canClaimRewards: Boolean!
+
+    # canReceiveRewards informs if the fMint account collateral
+    # to debt is high enough to receive earned rewards. If the ratio
+    # is below configured one, earned rewards are burned.
+    canReceiveRewards: Boolean!
+
+    # canPushNewRewards indicates if new rewards are unlocked
+    # inside the reward distribution and can be pushed into
+    # the system to distribute them among eligible accounts.
+    canPushNewRewards: Boolean!
+}
+
+# FMintTokenBalance represents a balance of a specific DeFi token
+# on an fMint protocol account.
+# The balance is used for both collateral deposits and minting debt.
+type FMintTokenBalance {
+    # type represents the type of the balance record.
+    type: DefiTokenBalanceType!
+
+    # tokenAddress represents unique identifier of the token.
+    tokenAddress: Address!
+
+    # token represents the detail of the token
+    token: DefiToken!
+
+    # current balance of the token on the account.
+    balance: BigInt!
+
+    # value of the current balance of the token on the account
+    # in ref. denomination (fUSD).
+    value: BigInt!
+}
+
+# EpochList is a list of epoch edges provided by sequential access request.
+type EpochList {
+    # Edges contains provided edges of the sequential list.
+    edges: [EpochListEdge!]!
+
+    # TotalCount is the maximum number of epochs
+    # available for sequential access.
+    totalCount: Long!
+
+    # PageInfo is an information about the current page of epoch list edges.
+    pageInfo: ListPageInfo!
+}
+
+# EpochListEdge is a single edge in a sequential list of epochs.
+type EpochListEdge {
+    #Cursor defines a scroll key to this edge.
+    cursor: Cursor!
+
+    # epoch represents the Epoch provided by this list edge.
+    epoch: Epoch!
+}
+
+# BlockList is a list of block edges provided by sequential access request.
+type BlockList {
+    # Edges contains provided edges of the sequential list.
+    edges: [BlockListEdge!]!
+
+    # TotalCount is the maximum number of blocks available for sequential access.
+    totalCount: BigInt!
+
+    # PageInfo is an information about the current page of block edges.
+    pageInfo: ListPageInfo!
+}
+
+# BlockListEdge is a single edge in a sequential list of blocks.
+type BlockListEdge {
+    cursor: Cursor!
+    block: Block!
+}
+
+# Represents epoch information.
+type Epoch {
+    # Identifier of the epoch.
+    id: Long!
+
+    # Timestamp of the epoch end.
+    endTime: Long!
+
+    # Epoch duration in seconds.
+    duration: Long!
+
+    # Fee at the epoch.
+    epochFee: BigInt!
+
+    # Total base reward weight on epoch.
+    totalBaseRewardWeight: BigInt!
+
+    # Total transaction reward weight on epoch.
+    totalTxRewardWeight: BigInt!
+
+    # Base reward per second of epoch.
+    baseRewardPerSecond: BigInt!
+
+    # Total amount staked. This includes all the staked
+    # amount including validators' self stake.
+    stakeTotalAmount: BigInt!
+
+    # Total supply amount.
+    totalSupply: BigInt!
+}
+
+# RewardClaim represents
+type RewardClaim {
+    # address represents the address of the delegator
+    address: Address!
+
+    # toStakerId represents the ID of the validator the delegation
+    # is placed on
+    toStakerId: BigInt!
+
+    # claimed represents the time stamp of the reward claim
+    # in Unix Epoch units, e.g. number of seconds from the Unix Epoch start.
+    claimed: Long!
+
+    # amount represents the amount of tokens rewarded on the claim.
+    amount: BigInt!
+
+    # isRestaked signals if the claim was added to the delegation
+    # effectively increasing the staked amount and raising the delegation value.
+    isRestaked: Boolean!
+
+    # trxHash is the hash pf the transaction calling for the rewards
+    # to be processed and granted.
+    trxHash: Bytes32!
+}
+# DefiSettings represents the set of current settings and limits
+# applied to DeFi operations.
+type DefiSettings {
+    # mintFee4 is the current fee applied to all minting operations on fMint protocol.
+    # Value is represented in 4 digits, e.g. value 25 = 0.0025 => 0.25% fee.
+    mintFee4: BigInt!
+
+    # minCollateralRatio4 is the minimal allowed ratio between
+    # collateral and debt values in ref. denomination (fUSD)
+    # on which the borrow trade is allowed.
+    # Value is represented in 4 digits,
+    # e.g. value 25000 = 3.0x => (debt x 3.0 <= collateral)
+    minCollateralRatio4: BigInt!
+
+    # rewardCollateralRatio4 is the minimal ratio between
+    # collateral and debt values in ref. denomination (fUSD)
+    # on which the account is eligible for rewards distribution.
+    # Collateral below this ratio means all the pending rewards
+    # will be burnt and lost.
+    rewardCollateralRatio4: BigInt!
+
+    # decimals represents the decimals / digits correction
+    # applied to the fees and ratios internally to correctly represent
+    # fraction numbers. E.g. correction value 4 => ratio/fee x 10000.
+    decimals: Int!
+
+    # priceOracleAggregate is the address of the current price oracle
+    # aggregate used by the DeFi to obtain USD price of tokens managed.
+    priceOracleAggregate: Address!
+
+    # StakeTokenizerContract is the address of the Stake Tokenizer contract.
+    StakeTokenizerContract: Address!
+
+    # StakeTokenizedERC20Token is the address of the Tokenized Stake ERC20 contract.
+    StakeTokenizedERC20Token: Address!
+
+    # fMintAddress is the address of the fMint contract.
+    fMintContract: Address!
+
+	# fMintAddressProvider represents the address of the fMint address provider.
+	fMintAddressProvider: Address!
+
+    # tokenRegistryContract is the address of the fMint token registry.
+    fMintTokenRegistry: Address!
+
+    # fMintRewardDistribution is the address of the DeFi fMint
+    # reward distribution contract.
+    fMintRewardDistribution: Address!
+
+    # fMintCollateralPool is the address of the fMint collateral pool.
+    fMintCollateralPool: Address!
+
+    # fMintDebtPool is the address of the fMint debt pool.
+    fMintDebtPool: Address!
+
+    # uniswapCoreFactory is the address of the Uniswap Core Factory contract.
+    uniswapCoreFactory: Address!
+
+    # uniswapRouter is the address of the Uniswap Router contract.
+    uniswapRouter: Address!
+}
+
+# ERC721Contract represents a generic ERC721 non-fungible tokens (NFT) contract.
+type ERC721Contract {
+    # address of the token is used as the token's unique identifier.
+    address: Address!
+
+    # name of the token.
+    name: String!
+
+    # symbol used as an abbreviation for the token.
+    symbol: String!
+
+    # totalSupply represents total amount of tokens across all accounts
+    totalSupply: BigInt
+
+    # balanceOf represents amount of tokens on the account.
+    balanceOf(owner: Address!): BigInt!
+
+    # tokenURI provides URI of Metadata JSON Schema of the token.
+    tokenURI(tokenId: BigInt!): String
+
+    # ownerOf provides the owner of NFT identified by tokenId
+    ownerOf(tokenId: BigInt!): Address
+
+    # getApproved provides the operator approved by owner
+    getApproved(tokenId: BigInt!): Address
+
+    # isApprovedForAll queries the approval status of an operator for a given owner.
+    isApprovedForAll(owner: Address!, operator: Address!): Boolean
+}
+
+# TransactionList is a list of transaction edges provided by sequential access request.
+type TransactionList {
+    # Edges contains provided edges of the sequential list.
+    edges: [TransactionListEdge!]!
+
+    # TotalCount is the maximum number of transactions available for sequential access.
+    totalCount: BigInt!
+
+    # PageInfo is an information about the current page of transaction edges.
+    pageInfo: ListPageInfo!
+}
+
+# TransactionListEdge is a single edge in a sequential list of transactions.
+type TransactionListEdge {
+    cursor: Cursor!
+    transaction: Transaction!
+}
+
 
 # DefiToken represents a token available for DeFi operations.
 type DefiToken {
@@ -128,85 +1129,29 @@
     DEBT
 }
 
-<<<<<<< HEAD
-# TokenTransactionType represents a type of ERC-20/ERC-721/ERC-1155 transaction.
-enum TokenTransactionType {
-    TRANSFER
-    MINT
-    BURN
-    APPROVAL
-    APPROVAL_FOR_ALL
-    OTHER
-}
-=======
-# NftOwnershipList is a list of nft ownership edges provided by sequential access request.
-type NftOwnershipList {
-    # Edges contains provided edges of the sequential list.
-    edges: [NftOwnershipEdge!]!
-
-    # TotalCount is the maximum number of nft ownerships available for sequential access.
-    totalCount: BigInt!
-
-    # PageInfo is an information about the current page of nft ownership edges.
-    pageInfo: ListPageInfo!
-}
-
-# NftOwnershipEdge is a single edge in a sequential list of nft ownerships.
-type NftOwnershipEdge {
-    cursor: Cursor!
-    nftOwnership: NftOwnership!
-}
-
-# NftOwnership represents an NFT ownership.
-type NftOwnership {
-    # owner represents token owner.
-    owner: Address!
-
-    # tokenId represents token identifier.
+# ERC721Transaction represents a transaction on an ERC721 NFT token.
+type ERC721Transaction {
+    # trxHash represents a hash of the transaction
+    # executing the ERC721 call.
+    trxHash: Bytes32!
+
+    # transaction represents the transaction
+    # executing the ERC721 call.
+    transaction: Transaction!
+
+    # trxIndex represents the index
+    # of the ERC721 call in the transaction logs.
+    trxIndex: Long!
+
+    # tokenAddress represents the address
+    # of the ERC721 token contract.
+    tokenAddress: Address!
+
+    # token represents the ERC721 contract detail involved.
+    token: ERC721Contract!
+
+    # tokenId represents the NFT token - one ERC721 contract can handle multiple NFTs.
     tokenId: BigInt!
-
-    # amount represents amount of tokens.
-    amount: BigInt!
-
-    # obtained represents timestamp when NFT was obtained.
-    obtained: Long!
-
-    # trx represents transaction hash in which NFT was obtained.
-    trx: Bytes32!
-
-    # tokenName represents NFT name.
-    tokenName: String
-
-    # contract represents related contract.
-    contract: Contract!
-}
-
-# Transaction is an Opera block chain transaction.
-type Transaction {
-    # Hash is the unique hash of this transaction.
-    hash: Bytes32!
->>>>>>> 4ff28fc4
-
-# ERC20Transaction represents a transaction on an ERC20 token.
-type ERC20Transaction {
-    # trxHash represents a hash of the transaction
-    # executing the ERC20 call.
-    trxHash: Bytes32!
-
-    # transaction represents the transaction
-    # executing the ERC20 call.
-    transaction: Transaction!
-
-    # trxIndex represents the index
-    # of the ERC20 call in the transaction logs.
-    trxIndex: Long!
-
-    # tokenAddress represents the address
-    # of the ERC20 token contract.
-    tokenAddress: Address!
-
-    # token represents the token detail involved.
-    token: ERC20Token!
 
     # trxType is the type of the transaction.
     trxType: TokenTransactionType!
@@ -220,313 +1165,218 @@
 
     # amount represents the amount of tokens involved
     # in the transaction; please make sure to interpret the amount
-    # with the correct number of decimals from the ERC20 token detail.
+    # with the correct number of decimals from the ERC721 token detail.
     amount: BigInt!
 
     # timeStamp represents the Unix epoch time stamp
-    # of the ERC20 transaction processing.
+    # of the ERC721 transaction processing.
     timeStamp: Long!
 }
-# RewardClaimList is a list of reward claims linked to delegations.
-type RewardClaimList {
+# DailyTrxVolume represents a view of an aggregated flow
+# of transactions on the network on specific day.
+type DailyTrxVolume {
+    # day represents the day of the aggregation in format YYYY-MM-DD
+    # i.e. 2021-01-23 for January 23rd, 2021
+    day: String!
+
+    # volume represent the number of transactions originated / mined
+    # by the network on the day.
+    volume: Int!
+
+    # amount represents the total value of native tokens transferred
+    # by the network on the day. Please note this includes only direct
+    # token transfers.
+    amount: BigInt!
+
+    # gas represents the total amount of gas consumed by transactions
+    # on the network on the day.
+    gas: BigInt!
+}
+
+# UniswapActionList is a list of uniswap action edges provided by sequential access request.
+type UniswapActionList {
     # Edges contains provided edges of the sequential list.
-    edges: [RewardClaimListEdge!]!
-
-    # TotalCount is the maximum number of reward claims
-    # available for sequential access.
-    totalCount: Long!
-
-    # PageInfo is an information about the current page
-    # of reward claim edges.
+    edges: [UniswapActionListEdge!]!
+
+    # TotalCount is the maximum number of uniswap actions available for sequential access.
+    totalCount: BigInt!
+
+    # PageInfo is an information about the current page of uniswap action edges.
     pageInfo: ListPageInfo!
 }
 
-# RewardClaimListEdge is a single edge in a sequential list
-# of reward claims.
-type RewardClaimListEdge {
-    # Cursor defines a scroll key to this edge.
+# UniswapActionListEdge is a single edge in a sequential list of uniswap actions.
+type UniswapActionListEdge {
     cursor: Cursor!
-
-    # claim represents the reward claim detail provided by this list edge.
-    claim: RewardClaim!
-}
-
-# EpochList is a list of epoch edges provided by sequential access request.
-type EpochList {
-    # Edges contains provided edges of the sequential list.
-    edges: [EpochListEdge!]!
-
-    # TotalCount is the maximum number of epochs
-    # available for sequential access.
-    totalCount: Long!
-
-    # PageInfo is an information about the current page of epoch list edges.
-    pageInfo: ListPageInfo!
-}
-
-# EpochListEdge is a single edge in a sequential list of epochs.
-type EpochListEdge {
-    #Cursor defines a scroll key to this edge.
-    cursor: Cursor!
-
-    # epoch represents the Epoch provided by this list edge.
-    epoch: Epoch!
-}
-
-# ERC1155Contract represents a generic ERC1155 multi-token contract.
-type ERC1155Contract {
-    # address of the token is used as the token's unique identifier.
+    uniswapAction: UniswapAction!
+}
+
+# UniswapAction represents a Uniswap action - swap, mint, burn
+type UniswapAction {
+
+    # id of the action in the persistent db
+    id: Bytes32!
+
+    # UniswapPair represents the information about single
+    # Uniswap pair managed by the Uniswap Core.
+    uniswapPair: UniswapPair!
+
+    # pairAddress is address of the action's uniswap pair
+    pairAddress: Address!
+
+    # transactionHash represents the hash for this acstion transaction
+    transactionHash: Bytes32!
+
+    # sender is address of action owner account
+    sender: Address!
+
+    # type represents action type:
+    # 0 - swap
+    # 1 - mint
+    # 2 - burn
+    type: Int!
+
+    # blockNr is number of the block for this action
+    blockNr: Long!
+
+    # Time represents UTC ISO time tag for this reserve value
+    time: Long!
+
+    # amount0in is amount of incoming tokens for Token0 in this action
+    amount0in: BigInt!
+
+    # amount0out is amount of outgoing tokens for Token0 in this action
+    amount0out: BigInt!
+
+    # amount1in is amount of In tokens for Token1 in this action
+    amount1in: BigInt!
+
+    # amount1out is amount of outgoing tokens for Token1 in this action
+    amount1out: BigInt!
+}
+
+# Contract defines block-chain smart contract information container
+type Contract {
+    "Address represents the contract address."
     address: Address!
 
-    # uri provides URI of Metadata JSON Schema for given token.
-    uri(tokenId: BigInt!): String
-
-    # balanceOf represents amount of tokens on the account.
-    balanceOf(owner: Address!, tokenId: BigInt!): BigInt!
-
-    # balanceOf represents amount of tokens on the account.
-    balanceOfBatch(owners: [Address!]!, tokenIds: [BigInt!]!): [BigInt!]!
-
-    # isApprovedForAll queries the approval status of an operator for a given owner.
-    isApprovedForAll(owner: Address!, operator: Address!): Boolean
-}
-
-# TransactionList is a list of transaction edges provided by sequential access request.
-type TransactionList {
-    # Edges contains provided edges of the sequential list.
-    edges: [TransactionListEdge!]!
-
-    # TotalCount is the maximum number of transactions available for sequential access.
-    totalCount: BigInt!
-
-    # PageInfo is an information about the current page of transaction edges.
-    pageInfo: ListPageInfo!
-}
-
-# TransactionListEdge is a single edge in a sequential list of transactions.
-type TransactionListEdge {
-    cursor: Cursor!
+    "DeployedBy represents the smart contract deployment transaction reference."
+    deployedBy: Transaction!
+
+    "transactionHash represents the smart contract deployment transaction hash."
+    transactionHash: Bytes32!
+
+    "Smart contract name. Empty if not available."
+    name: String!
+
+    "Smart contract version identifier. Empty if not available."
+    version: String!
+
+    """
+    License specifies an open source license the contract was published with.
+    Empty if not specified.
+    """
+    license: String!
+
+    "Smart contract author contact. Empty if not available."
+    supportContact: String!
+
+    "Smart contract compiler identifier. Empty if not available."
+    compiler: String!
+
+    "Smart contract source code. Empty if not available."
+    sourceCode: String!
+
+    "Smart contract ABI definition. Empty if not available."
+    abi: String!
+
+    """
+    Validated is the unix timestamp at which the source code was validated
+    against the deployed byte code. Null if not validated yet.
+    """
+    validated: Long
+
+    "Timestamp is the unix timestamp at which this smart contract was deployed."
+    timestamp: Long!
+}
+
+# ContractValidationInput represents a set of data sent from client
+# to validate deployed contract with the provided source code.
+input ContractValidationInput {
+    "Address of the contract being validated."
+    address: Address!
+
+    "Optional smart contract name. Maximum allowed length is 64 characters."
+    name: String
+
+    "Optional smart contract version identifier. Maximum allowed length is 14 characters."
+    version: String
+
+    "Optional smart contract author contact. Maximum allowed length is 64 characters."
+    supportContact: String
+
+    """
+    License specifies an open source license the contract was published with.
+    Empty if not specified.
+    """
+    license: String
+
+    "Optimized specifies if the compiler was set to optimize the byte code."
+    optimized: Boolean = true
+
+    """
+    OptimizeRuns specifies number of optimization runs the compiler was set
+    to execute during the byte code optimizing.
+    """
+    optimizeRuns: Int = 200
+
+    "Smart contract source code."
+    sourceCode: String!
+}
+
+# ERC1155Transaction represents a transaction on an ERC1155 NFT token.
+type ERC1155Transaction {
+    # trxHash represents a hash of the transaction
+    # executing the ERC1155 call.
+    trxHash: Bytes32!
+
+    # transaction represents the transaction
+    # executing the ERC1155 call.
     transaction: Transaction!
-}
-
-
-# BlockList is a list of block edges provided by sequential access request.
-type BlockList {
-    # Edges contains provided edges of the sequential list.
-    edges: [BlockListEdge!]!
-
-    # TotalCount is the maximum number of blocks available for sequential access.
-    totalCount: BigInt!
-
-    # PageInfo is an information about the current page of block edges.
-    pageInfo: ListPageInfo!
-}
-
-# BlockListEdge is a single edge in a sequential list of blocks.
-type BlockListEdge {
-    cursor: Cursor!
-    block: Block!
-}
-
-# StakerInfo represents extended staker information from smart contract.
-type StakerInfo {
-    "Name represents the name of the staker."
-    name: String
-
-    "LogoUrl represents staker logo URL."
-    logoUrl: String
-
-    "Website represents a link to stakers website."
-    website: String
-
-    "Contact represents a link to contact to the staker."
-    contact: String
-}
-# GasPriceTick represents a collected gas price tick.
-type GasPriceTick {
-    # fromTime is the time of the tick measurement start
-    fromTime: Time!
-
-    # toTime is the time of the tick measurement end
-    toTime: Time!
-
-    # openPrice is the opening gas price in the tick
-    openPrice: Long!
-
-    # closePrice is the closing gas price in the tick
-    closePrice: Long!
-
-    # minPrice is the lowest reached price in the tick
-    minPrice: Long!
-
-    # maxPrice is the highest reached price in the tick
-    maxPrice: Long!
-
-    # avgPrice is the average reached price in the tick
-    avgPrice: Long!
-}
-
-# ListPageInfo contains information about a sequential access list page.
-type ListPageInfo {
-    # First is the cursor of the first edge of the edges list. null for empty list.
-    first: Cursor
-
-    # Last if the cursor of the last edge of the edges list. null for empty list.
-    last: Cursor
-
-    # HasNext specifies if there is another edge after the last one.
-    hasNext: Boolean!
-
-    # HasNext specifies if there is another edge before the first one.
-    hasPrevious: Boolean!
-}
-# Transaction is an Opera block chain transaction.
-type Transaction {
-    # Hash is the unique hash of this transaction.
-    hash: Bytes32!
-
-    # Nonce is the number of transactions sent by the account prior to this transaction.
-    nonce: Long!
-
-    # Index is the index of this transaction in the block. This will
-    # be null if the transaction is in a pending pool.
-    index: Long
-
-    # From is the address of the account that sent this transaction
-    from: Address!
-
-    # Sender is the account that sent this transaction
-    sender: Account!
-
-    # To is the account the transaction was sent to.
-    # This is null for contract creating transactions.
-    to: Address
-
-    # contractAddress represents the address of smart contract
-    # deployed by this transaction;
-    # null if the transaction is not contract creation
-    contractAddress: Address
-
-    # Recipient is the account that received this transaction.
-    # Null for contract creating transaction.
-    recipient: Account
-
-    # Value is the value sent along with this transaction in WEI.
-    value: BigInt!
-
-    # GasPrice is the price of gas per unit in WEI.
-    gasPrice: BigInt!
-
-    # Gas represents gas provided by the sender.
-    gas: Long!
-
-    # GasUsed is the amount of gas that was used on processing this transaction.
-    # If the transaction is pending, this field will be null.
-    gasUsed: Long
-
-    # InputData is the data supplied to the target of the transaction.
-    # Contains smart contract byte code if this is contract creation.
-    # Contains encoded contract state mutating function call if recipient
-    # is a contract address.
-    inputData: Bytes!
-
-    # BlockHash is the hash of the block this transaction was assigned to.
-    # Null if the transaction is pending.
-    blockHash: Bytes32
-
-    # BlockHash is the hash of the block this transaction was assigned to.
-    # Null if the transaction is pending.
-    blockNumber: Long
-
-    # Block is the block this transaction was assigned to. This will be null if
-    # the transaction is pending.
-    block: Block
-
-    # Status is the return status of the transaction. This will be 1 if the
-    # transaction succeeded, or 0 if it failed (due to a revert, or due to
-    # running out of gas). If the transaction has not yet been processed, this
-    # field will be null.
-    status: Long
-
-    # tokenTransactions represents a list of generic token transactions executed in the scope
-    # of the transaction call; token type and transaction type is provided.
-    tokenTransactions: [TokenTransaction!]!
-
-    # erc20Transactions provides list of ERC-20 token transactions executed in the scope
-    # of this blockchain transaction call.
-    erc20Transactions: [ERC20Transaction!]!
-
-    # erc721Transactions provides list of ERC-721 NFT transactions executed in the scope
-    # of this blockchain transaction call.
-    erc721Transactions: [ERC721Transaction!]!
-
-    # erc1155Transactions provides list of ERC-1155 NFT transactions executed in the scope
-    # of this blockchain transaction call.
-    erc1155Transactions: [ERC1155Transaction!]!
-}
-
-# Block is an Opera block chain block.
-type Block {
-    # Number is the number of this block, starting at 0 for the genesis block.
-    number: Long!
-
-    # Hash is the unique block hash of this block.
-    hash: Bytes32!
-
-    # Parent is the parent block of this block.
-    parent: Block
-
-    # TransactionCount is the number of transactions in this block.
-    transactionCount: Int
-
-    # Timestamp is the unix timestamp at which this block was mined.
-    timestamp: Long!
-
-    # GasLimit represents the maximum gas allowed in this block.
-    gasLimit: Long!
-
-    # GasUsed represents the actual total used gas by all transactions in this block.
-    gasUsed: Long!
-
-    # txHashList is the list of unique hash values of transaction
-    # assigned to the block.
-    txHashList: [Bytes32!]!
-
-    # txList is a list of transactions assigned to the block.
-    txList: [Transaction!]!
-}
-
-# ERC721Contract represents a generic ERC721 non-fungible tokens (NFT) contract.
-type ERC721Contract {
-    # address of the token is used as the token's unique identifier.
-    address: Address!
-
-    # name of the token.
-    name: String!
-
-    # symbol used as an abbreviation for the token.
-    symbol: String!
-
-    # totalSupply represents total amount of tokens across all accounts
-    totalSupply: BigInt
-
-    # balanceOf represents amount of tokens on the account.
-    balanceOf(owner: Address!): BigInt!
-
-    # tokenURI provides URI of Metadata JSON Schema of the token.
-    tokenURI(tokenId: BigInt!): String
-
-    # ownerOf provides the owner of NFT identified by tokenId
-    ownerOf(tokenId: BigInt!): Address
-
-    # getApproved provides the operator approved by owner
-    getApproved(tokenId: BigInt!): Address
-
-    # isApprovedForAll queries the approval status of an operator for a given owner.
-    isApprovedForAll(owner: Address!, operator: Address!): Boolean
-}
-
-<<<<<<< HEAD
+
+    # trxIndex represents the index
+    # of the ERC1155 call in the transaction logs.
+    trxIndex: Long!
+
+    # tokenAddress represents the address
+    # of the ERC1155 token contract.
+    tokenAddress: Address!
+
+    # token represents the ERC1155 contract detail involved.
+    token: ERC1155Contract!
+
+    # tokenId represents the NFT token - one ERC1155 contract can handle multiple NFTs.
+    tokenId: BigInt!
+
+    # trxType is the type of the transaction.
+    trxType: TokenTransactionType!
+
+    # sender represents the address of the token owner
+    # sending the tokens, e.g. the sender.
+    sender: Address!
+
+    # recipient represents the address of the token recipient.
+    recipient: Address!
+
+    # amount represents the amount of tokens involved in the transaction;
+    # please make sure to interpret the amount with the correct number of decimals
+    # from the token Metadata JSON Schema.
+    amount: BigInt!
+
+    # timeStamp represents the Unix epoch time stamp
+    # of the ERC1155 transaction processing.
+    timeStamp: Long!
+}
 # SfcConfig represents the configuration of the SFC contract
 # responsible for managing the staking economy of the network.
 type SfcConfig {
@@ -558,45 +1408,6 @@
     withdrawalPeriodTime: BigInt!
 }
 
-# ERC20Token represents a generic ERC20 token.
-type ERC20Token {
-    # address of the token is used as the token's unique identifier.
-    address: Address!
-
-    # name of the token.
-    name: String!
-
-    # symbol used as an abbreviation for the token.
-    symbol: String!
-
-    # decimals is the number of decimals the token supports.
-    # The most common value is 18 to mimic the ETH to WEI relationship.
-    decimals: Int!
-
-    # totalSupply represents total amount of tokens across all accounts
-    totalSupply: BigInt!
-
-    # logoURL represents a URL address of a logo of the token. It's always
-    # provided, but unknown tokens have this set to a generic logo file.
-    logoURL: String!
-
-    # balanceOf represents the total available balance of the token
-    # on the account regardless of the DeFi usage of the token.
-    # It's effectively the amount available held by the ERC20 token
-    # on the account behalf.
-    balanceOf(owner: Address!): BigInt!
-
-    # allowance represents the amount of ERC20 tokens unlocked
-    # by the owner / token holder to be accessible for the given spender.
-    allowance(owner: Address!, spender: Address!): BigInt!
-
-    # totalDeposited represents total amount of deposited tokens collateral on fMint.
-    totalDeposit: BigInt!
-
-    # totalDebt represents total amount of borrowed/minted tokens on fMint.
-    totalDebt: BigInt!
-}
-
 # DelegationList is a list of delegations edges provided by sequential access request.
 type DelegationList {
     "Edges contains provided edges of the sequential list."
@@ -621,701 +1432,6 @@
     delegation: Delegation!
 }
 
-=======
-# FtmBlockBurn represents a native FTM tokens burn record per created block.
-type FtmBlockBurn {
-    # blockNumber represents the number of the block.
-    blockNumber: Long!
-
-    # Timestamp is the unix timestamp at which this block was created.
-    timestamp: Long!
-
-    # amount represents the amount of FTM tokens burned in WEI units (18 digits fixed INT encoded as HEX number).
-    amount: BigInt!
-
-    # ftmValue represents FTM value of the burned FTM tokens.
-    ftmValue: Float!
-}
->>>>>>> 4ff28fc4
-# Delegation represents a delegation on Opera block chain.
-type Delegation {
-    # Address of the delegator account.
-    address: Address!
-
-    # Identifier of the staker the delegation belongs to.
-    toStakerId: BigInt!
-
-    # Notifies the client that this stake is actually a self-stake
-    # of the validator.
-    isSelfStake: Boolean!
-
-    # Time stamp of the delegation creation.
-    createdTime: Long!
-
-    # Amount delegated in WEI. The value includes all the pending un-delegations.
-    amount: BigInt!
-
-    # Current active amount delegated in WEI.
-    amountDelegated: BigInt!
-
-    # Amount locked in pending un-delegations in WEI.
-    amountInWithdraw: BigInt!
-
-    # Total amount of rewards claimed.
-    claimedReward: BigInt!
-
-    # Pending rewards for the delegation in WEI.
-    pendingRewards: PendingRewards!
-
-    # List of withdraw requests of the delegation,
-    # sorted fro the newest to the oldest requests.
-    withdrawRequests(cursor: Cursor, count: Int = 50): [WithdrawRequest!]!
-
-    # rewardClaims provides a list of reward claims
-    # of the delegation as a scrollable list of edges with details of claims.
-    rewardClaims(cursor: Cursor, count: Int = 25): RewardClaimList!
-
-    # isFluidStakingActive indicates if the delegation is upgraded to fluid staking.
-    isFluidStakingActive: Boolean!
-
-    # isDelegationLocked indicates if the delegation is locked.
-    isDelegationLocked: Boolean!
-
-    # lockedFromEpoch represents the id of epoch the lock has been created.
-    lockedFromEpoch: Long!
-
-    # lockDuration represents the duration the lock has been placed for.
-    lockDuration: Long!
-
-    # lockedUntil represents the time stamp up to which
-    # the delegation is locked, zero if not locked.
-    lockedUntil: Long!
-
-    # lockedAmount represents the amount of delegation stake locked.
-    # The un-delegate process must call unlock prior to creating withdraw
-    # request if outstanding unlocked amount
-    # is lower than demanded amount to undelegate.
-    lockedAmount: BigInt!
-
-    # unlockedAmount represents the amount
-    # of delegation stake available for undelegate.
-    unlockedAmount: BigInt!
-
-    # unlockPenalty provides the mount of penalty applied
-    # to the stake amount on premature unlock
-    unlockPenalty(amount: BigInt!): BigInt!
-
-    # outstandingSFTM represents the amount of sFTM tokens representing
-    # the tokenized stake minted and un-repaid on this delegation.
-    outstandingSFTM: BigInt!
-
-    # tokenizerAllowedToWithdraw indicates if the stake tokenizer allows the stake
-    # to be withdrawn. That means all the sFTM tokens have been repaid and the sFTM
-    # debt is effectively zero for the delegation.
-    tokenizerAllowedToWithdraw: Boolean!
-}
-
-# PendingRewards represents a detail of pending rewards for staking and delegations
-type PendingRewards {
-    # address of the delegation the reward belongs to.
-    address: Address!
-
-    # Staker the pending reward relates to.
-    staker: BigInt!
-
-    # Pending rewards amount.
-    amount: BigInt!
-
-    # The first unpaid epoch. Is not used for SFCv3.
-    fromEpoch: Long!
-
-    # The last unpaid epoch. Is not used for SFCv3.
-    toEpoch: Long!
-
-    # isOverRange signals that the rewards calculation
-    # can not be done due to too many unclaimed epochs.
-    # Is not used for SFCv3.
-    isOverRange: Boolean!
-}
-
-# Represents epoch information.
-type Epoch {
-    # Identifier of the epoch.
-    id: Long!
-
-    # Timestamp of the epoch end.
-    endTime: Long!
-
-    # Epoch duration in seconds.
-    duration: Long!
-
-    # Fee at the epoch.
-    epochFee: BigInt!
-
-    # Total base reward weight on epoch.
-    totalBaseRewardWeight: BigInt!
-
-    # Total transaction reward weight on epoch.
-    totalTxRewardWeight: BigInt!
-
-    # Base reward per second of epoch.
-    baseRewardPerSecond: BigInt!
-
-    # Total amount staked. This includes all the staked
-    # amount including validators' self stake.
-    stakeTotalAmount: BigInt!
-
-    # Total supply amount.
-    totalSupply: BigInt!
-}
-
-# ERC721TransactionList is a list of ERC721 transaction edges provided by sequential access request.
-type ERC721TransactionList {
-    # Edges contains provided edges of the sequential list.
-    edges: [ERC721TransactionListEdge!]!
-
-    # TotalCount is the maximum number of ERC721 transactions available for sequential access.
-    totalCount: BigInt!
-
-    # PageInfo is an information about the current page of ERC721 transaction edges.
-    pageInfo: ListPageInfo!
-}
-
-# TransactionListEdge is a single edge in a sequential list of ERC721 transactions.
-type ERC721TransactionListEdge {
-    cursor: Cursor!
-    trx: ERC721Transaction!
-}
-
-# Contract defines block-chain smart contract information container
-type Contract {
-    "Address represents the contract address."
-    address: Address!
-
-    "DeployedBy represents the smart contract deployment transaction reference."
-    deployedBy: Transaction!
-
-    "transactionHash represents the smart contract deployment transaction hash."
-    transactionHash: Bytes32!
-
-    "Smart contract name. Empty if not available."
-    name: String!
-
-    "Smart contract version identifier. Empty if not available."
-    version: String!
-
-    """
-    License specifies an open source license the contract was published with.
-    Empty if not specified.
-    """
-    license: String!
-
-    "Smart contract author contact. Empty if not available."
-    supportContact: String!
-
-    "Smart contract compiler identifier. Empty if not available."
-    compiler: String!
-
-    "Smart contract source code. Empty if not available."
-    sourceCode: String!
-
-    "Smart contract ABI definition. Empty if not available."
-    abi: String!
-
-    """
-    Validated is the unix timestamp at which the source code was validated
-    against the deployed byte code. Null if not validated yet.
-    """
-    validated: Long
-
-    "Timestamp is the unix timestamp at which this smart contract was deployed."
-    timestamp: Long!
-}
-
-# ContractValidationInput represents a set of data sent from client
-# to validate deployed contract with the provided source code.
-input ContractValidationInput {
-    "Address of the contract being validated."
-    address: Address!
-
-    "Optional smart contract name. Maximum allowed length is 64 characters."
-    name: String
-
-    "Optional smart contract version identifier. Maximum allowed length is 14 characters."
-    version: String
-
-    "Optional smart contract author contact. Maximum allowed length is 64 characters."
-    supportContact: String
-
-    """
-    License specifies an open source license the contract was published with.
-    Empty if not specified.
-    """
-    license: String
-
-    "Optimized specifies if the compiler was set to optimize the byte code."
-    optimized: Boolean = true
-
-    """
-    OptimizeRuns specifies number of optimization runs the compiler was set
-    to execute during the byte code optimizing.
-    """
-    optimizeRuns: Int = 200
-
-    "Smart contract source code."
-    sourceCode: String!
-}
-
-# ContractList is a list of smart contract edges provided by sequential access request.
-type ContractList {
-    # Edges contains provided edges of the sequential list.
-    edges: [ContractListEdge!]!
-
-    # TotalCount is the maximum number of contracts available for sequential access.
-    totalCount: BigInt!
-
-    # PageInfo is an information about the current page of contract edges.
-    pageInfo: ListPageInfo!
-}
-
-# TransactionListEdge is a single edge in a sequential list of transactions.
-type ContractListEdge {
-    cursor: Cursor!
-    contract: Contract!
-}
-
-# ERC20TransactionList is a list of ERC20 transaction edges provided by sequential access request.
-type ERC20TransactionList {
-    # Edges contains provided edges of the sequential list.
-    edges: [ERC20TransactionListEdge!]!
-
-    # TotalCount is the maximum number of ERC20 transactions available for sequential access.
-    totalCount: BigInt!
-
-    # PageInfo is an information about the current page of ERC20 transaction edges.
-    pageInfo: ListPageInfo!
-}
-
-# TransactionListEdge is a single edge in a sequential list of ERC20 transactions.
-type ERC20TransactionListEdge {
-    cursor: Cursor!
-    trx: ERC20Transaction!
-}
-
-# Bytes32 is a 32 byte binary string, represented by 0x prefixed hexadecimal hash.
-scalar Bytes32
-
-# Address is a 20 byte Opera address, represented as 0x prefixed hexadecimal number.
-scalar Address
-
-# BigInt is a large integer value. Input is accepted as either a JSON number,
-# or a hexadecimal string alternatively prefixed with 0x. Output is 0x prefixed hexadecimal.
-scalar BigInt
-
-# Long is a 64 bit unsigned integer value encoded as hex value with 0x prefix.
-scalar Long
-
-# Bytes is an arbitrary length binary string, represented as 0x-prefixed hexadecimal.
-# An empty byte string is represented as '0x'.
-scalar Bytes
-
-# Cursor is a string representing position in a sequential list of edges.
-scalar Cursor
-
-# Time represents date and time including time zone information in RFC3339 format.
-scalar Time
-
-# CurrentState represents the current active state
-# of the chain information condensed on one place.
-type CurrentState {
-    # epoch is the last sealed Epoch structure
-    sealedEpoch: Epoch!
-
-    # blocks represents number of blocks in the chain.
-    blocks: BigInt!
-
-    # transactions represents number of transactions in the chain.
-    transactions: Long!
-
-    # validators represents number of validators in the network.
-    validators: Long!
-
-    # accounts represents number of accounts participating on transactions.
-    accounts: Long!
-
-    # sfcVersion indicates the current version of the SFC contract.
-    # The version is encoded into 3 bytes representing ASCII version numbers
-    # with the most significant byte first [<8bit major><8bit minor><8bit revision>].
-    # I.e. Version 1.0.2 = "102" = 0x313032
-    sfcVersion: Long!
-
-    # sfcContractAddress is the address of the SFC contract
-    # used for PoS staking control.
-    sfcContractAddress: Address!
-
-    # sfcLockingEnabled indicates if the SFC locking feature is enabled.
-    sfcLockingEnabled: Boolean!
-}
-# UniswapActionList is a list of uniswap action edges provided by sequential access request.
-type UniswapActionList {
-    # Edges contains provided edges of the sequential list.
-    edges: [UniswapActionListEdge!]!
-
-    # TotalCount is the maximum number of uniswap actions available for sequential access.
-    totalCount: BigInt!
-
-    # PageInfo is an information about the current page of uniswap action edges.
-    pageInfo: ListPageInfo!
-}
-
-# UniswapActionListEdge is a single edge in a sequential list of uniswap actions.
-type UniswapActionListEdge {
-    cursor: Cursor!
-    uniswapAction: UniswapAction!
-}
-
-# UniswapAction represents a Uniswap action - swap, mint, burn
-type UniswapAction {
-
-    # id of the action in the persistent db
-    id: Bytes32!
-
-    # UniswapPair represents the information about single
-    # Uniswap pair managed by the Uniswap Core.
-    uniswapPair: UniswapPair!
-
-    # pairAddress is address of the action's uniswap pair
-    pairAddress: Address!
-
-    # transactionHash represents the hash for this acstion transaction
-    transactionHash: Bytes32!
-
-    # sender is address of action owner account
-    sender: Address!
-
-    # type represents action type:
-    # 0 - swap
-    # 1 - mint
-    # 2 - burn
-    type: Int!
-
-    # blockNr is number of the block for this action
-    blockNr: Long!
-
-    # Time represents UTC ISO time tag for this reserve value
-    time: Long!
-
-    # amount0in is amount of incoming tokens for Token0 in this action
-    amount0in: BigInt!
-
-    # amount0out is amount of outgoing tokens for Token0 in this action
-    amount0out: BigInt!
-
-    # amount1in is amount of In tokens for Token1 in this action
-    amount1in: BigInt!
-
-    # amount1out is amount of outgoing tokens for Token1 in this action
-    amount1out: BigInt!
-}
-
-# Represents staker information.
-type Staker {
-    # ID number the staker.
-    id: BigInt!
-
-    # Staker address.
-    stakerAddress: Address!
-
-    # Amount of total staked tokens in WEI.
-    totalStake: BigInt
-
-    # Amount of own staked tokens in WEI.
-    stake: BigInt!
-
-    # Amount of tokens delegated to the staker in WEI.
-    delegatedMe: BigInt!
-
-    # Maximum total amount of tokens allowed to be delegated
-    # to the staker in WEI.
-    # This value depends on the amount of self staked tokens.
-    totalDelegatedLimit: BigInt!
-
-    # Maximum amount of tokens allowed to be delegated to the staker
-    # on a new delegation in WEI.
-    # This value depends on the amount of self staked tokens.
-    delegatedLimit: BigInt!
-
-    # Is this a validator record.
-    isValidator: Boolean!
-
-    # Is the staker active.
-    isActive: Boolean!
-
-    # Is TRUE for validators withdrawing their validation stake.
-    isWithdrawn: Boolean!
-
-    # Is the staker considered to be cheater.
-    isCheater: Boolean!
-
-    # Is the staker offline.
-    isOffline: Boolean!
-
-    # isStakeLocked signals if the staker locked the stake.
-    isStakeLocked: Boolean!
-
-    # Epoch in which the staker was created.
-    createdEpoch: Long!
-
-    # Timestamp of the staker creation.
-    createdTime: Long!
-
-    # lockedFromEpoch is the identifier of the epoch the stake lock was created.
-    lockedFromEpoch: Long!
-
-    # lockedUntil is the timestamp up to which the stake is locked, zero if not locked.
-    lockedUntil: Long!
-
-    # Epoch in which the staker was deactivated.
-    deactivatedEpoch: Long!
-
-    # Timestamp of the staker deactivation.
-    deactivatedTime: Long!
-
-    # How many blocks the staker missed.
-    missedBlocks: Long!
-
-    # Number of seconds the staker is offline.
-    downtime: Long!
-
-    # List of delegations of this staker. Cursor is used to obtain specific slice
-    # of the staker delegations. The most recent delegations
-    # are provided if cursor is omitted.
-    delegations(cursor: Cursor, count: Int = 25):DelegationList!
-
-    # Status is a binary encoded status of the staker.
-    # Ok = 0, bin 1 = Fork Detected, bin 256 = Validator Offline
-    status: Long!
-
-    # StakerInfo represents extended staker information from smart contract.
-    stakerInfo: StakerInfo
-}
-
-# StakerFlagFilter represents a filter type for stakers with the given flag.
-enum StakerFlagFilter {
-    IS_ACTIVE
-    IS_WITHDRAWN
-    IS_OFFLINE
-    IS_CHEATER
-}
-
-# ERC1155TransactionList is a list of ERC1155 transaction edges provided by sequential access request.
-type ERC1155TransactionList {
-    # Edges contains provided edges of the sequential list.
-    edges: [ERC1155TransactionListEdge!]!
-
-    # TotalCount is the maximum number of ERC1155 transactions available for sequential access.
-    totalCount: BigInt!
-
-    # PageInfo is an information about the current page of ERC1155 transaction edges.
-    pageInfo: ListPageInfo!
-}
-
-# TransactionListEdge is a single edge in a sequential list of ERC1155 transactions.
-type ERC1155TransactionListEdge {
-    cursor: Cursor!
-    trx: ERC1155Transaction!
-}
-
-# FMintAccount represents an informastion about account details
-# in DeFi/fMint protocol.
-type FMintAccount {
-    # address of the DeFi account.
-    address: Address!
-
-    # collateralList represents a list of all collateral tokens
-    # linked with the account.
-    collateralList: [Address!]!
-
-    # collaterals represents a list of all collateral assets.
-    collateral: [FMintTokenBalance!]!
-
-    # collateralValue represents the current collateral value
-    # in ref. denomination (fUSD).
-    collateralValue: BigInt!
-
-    # debtList represents a list of all debt tokens linked with the account.
-    debtList: [Address!]!
-
-    # debts represents the list of all the current borrowed tokens.
-    debt: [FMintTokenBalance!]!
-
-    # debtValue represents the current debt value
-    # in ref. denomination (fUSD).
-    debtValue: BigInt!
-
-    # rewardsEarned represents accumulated rewards
-    # earned on the DeFi / fMint account for the excessive
-    # collateral value. Please note that the rewards could still
-    # be burned, if the account is not eligible to claim the reward.
-    rewardsEarned: BigInt!
-
-    # rewardsStashed represents accumulated rewards
-    # earned on the DeFi / fMint account for the excessive
-    # collateral value and stored into the stash for future
-    # claim.
-    rewardsStashed: BigInt!
-
-    # canClaimRewards informs if the fMint account collateral
-    # to debt is high enough to allow earned rewards claiming.
-    canClaimRewards: Boolean!
-
-    # canReceiveRewards informs if the fMint account collateral
-    # to debt is high enough to receive earned rewards. If the ratio
-    # is below configured one, earned rewards are burned.
-    canReceiveRewards: Boolean!
-
-    # canPushNewRewards indicates if new rewards are unlocked
-    # inside the reward distribution and can be pushed into
-    # the system to distribute them among eligible accounts.
-    canPushNewRewards: Boolean!
-}
-
-# FMintTokenBalance represents a balance of a specific DeFi token
-# on an fMint protocol account.
-# The balance is used for both collateral deposits and minting debt.
-type FMintTokenBalance {
-    # type represents the type of the balance record.
-    type: DefiTokenBalanceType!
-
-    # tokenAddress represents unique identifier of the token.
-    tokenAddress: Address!
-
-    # token represents the detail of the token
-    token: DefiToken!
-
-    # current balance of the token on the account.
-    balance: BigInt!
-
-    # value of the current balance of the token on the account
-    # in ref. denomination (fUSD).
-    value: BigInt!
-}
-
-# DefiSettings represents the set of current settings and limits
-# applied to DeFi operations.
-type DefiSettings {
-    # mintFee4 is the current fee applied to all minting operations on fMint protocol.
-    # Value is represented in 4 digits, e.g. value 25 = 0.0025 => 0.25% fee.
-    mintFee4: BigInt!
-
-    # minCollateralRatio4 is the minimal allowed ratio between
-    # collateral and debt values in ref. denomination (fUSD)
-    # on which the borrow trade is allowed.
-    # Value is represented in 4 digits,
-    # e.g. value 25000 = 3.0x => (debt x 3.0 <= collateral)
-    minCollateralRatio4: BigInt!
-
-    # rewardCollateralRatio4 is the minimal ratio between
-    # collateral and debt values in ref. denomination (fUSD)
-    # on which the account is eligible for rewards distribution.
-    # Collateral below this ratio means all the pending rewards
-    # will be burnt and lost.
-    rewardCollateralRatio4: BigInt!
-
-    # decimals represents the decimals / digits correction
-    # applied to the fees and ratios internally to correctly represent
-    # fraction numbers. E.g. correction value 4 => ratio/fee x 10000.
-    decimals: Int!
-
-    # priceOracleAggregate is the address of the current price oracle
-    # aggregate used by the DeFi to obtain USD price of tokens managed.
-    priceOracleAggregate: Address!
-
-    # StakeTokenizerContract is the address of the Stake Tokenizer contract.
-    StakeTokenizerContract: Address!
-
-    # StakeTokenizedERC20Token is the address of the Tokenized Stake ERC20 contract.
-    StakeTokenizedERC20Token: Address!
-
-    # fMintAddress is the address of the fMint contract.
-    fMintContract: Address!
-
-	# fMintAddressProvider represents the address of the fMint address provider.
-	fMintAddressProvider: Address!
-
-    # tokenRegistryContract is the address of the fMint token registry.
-    fMintTokenRegistry: Address!
-
-    # fMintRewardDistribution is the address of the DeFi fMint
-    # reward distribution contract.
-    fMintRewardDistribution: Address!
-
-    # fMintCollateralPool is the address of the fMint collateral pool.
-    fMintCollateralPool: Address!
-
-    # fMintDebtPool is the address of the fMint debt pool.
-    fMintDebtPool: Address!
-
-    # uniswapCoreFactory is the address of the Uniswap Core Factory contract.
-    uniswapCoreFactory: Address!
-
-    # uniswapRouter is the address of the Uniswap Router contract.
-    uniswapRouter: Address!
-}
-
-# FtmBlockBurn represents a native FTM tokens burn record per created block.
-type FtmBlockBurn {
-    # blockNumber represents the number of the block.
-    blockNumber: Long!
-
-    # Timestamp is the unix timestamp at which this block was created.
-    timestamp: Long!
-
-    # amount represents the amount of FTM tokens burned in WEI units (18 digits fixed INT encoded as HEX number).
-    amount: BigInt!
-
-    # ftmValue represents FTM value of the burned FTM tokens.
-    ftmValue: Float!
-}
-# EstimatedRewards represents a calculated rewards estimation for an account or amount staked
-type EstimatedRewards {
-    # Amount of FTM tokens expected to be staked for the calculation.
-    staked: Long!
-
-    # dailyReward represents amount of FTM tokens estimated
-    # to be rewarded for staked amount in average per day.
-    dailyReward: BigInt!
-
-    # weeklyReward represents amount of FTM tokens estimated
-    # to be rewarded for staked amount in average per week.
-    weeklyReward: BigInt!
-
-    # monthlyReward represents amount of FTM tokens estimated
-    # to be rewarded for staked amount in average per month.
-    monthlyReward: BigInt!
-
-    # yearlyReward represents amount of FTM tokens estimated
-    # to be rewarded for staked amount in average per year.
-    yearlyReward: BigInt!
-
-    # currentRewardYearRate represents average reward rate
-    # for any staked amount in average per year.
-    # The value is calculated as linear gross proceeds for staked amount
-    # of tokens yearly.
-    currentRewardRateYearly: Int!
-
-    # Total amount of staked FTM tokens used for the calculation in WEI units.
-    # The estimation uses total staked amount, not the effective amount provided
-    # by the last epoch. The effective amount does not include current
-    # un-delegations and also skips offline self-staking and flagged staking.
-    totalStaked: BigInt!
-
-    # Information about the last sealed epoch of the Opera blockchain.
-    # The epoch provides useful information about total FTM supply,
-    # total amount staked, rewards rate and weight, fee, etc.
-    lastEpoch: Epoch!
-}
-
 # WithdrawRequest represents a request for partial stake withdraw.
 type WithdrawRequest {
     # Cursor is the internal cursor ID of the withdraw request.
@@ -1348,503 +1464,20 @@
     withdrawTime: Long
 }
 
-# UniswapPair represents the information about single
-# Uniswap pair managed by the Uniswap Core.
-type UniswapPair {
-    # pairAddress represents the Address of the Pair
-    # and also the address of the ERC20 token
-    # managing the share of each liquidity participant.
-    pairAddress: Address!
-
-    # tokens represent the list of tokens in the pair.
-    # The array always contain two tokens, their order
-    # is irrelevant from the Uniswap perspective, but
-    # we always return them in the same order.
-    tokens: [ERC20Token!]!
-
-    # reserves of the tokens of the pair.
-    # The reserve index inside the array corresponds
-    # with the token position.
-    reserves: [BigInt!]!
-
-    # The timestamp of the block
-    # in which this reserves state was reached.
-    reservesTimeStamp: Long!
-
-    # cumulative prices of the tokens of the pair.
-    # The price index inside the array corresponds
-    # with the token position.
-    cumulativePrices: [BigInt!]!
-
-    # lastKValue represents the last coefficient
-    # of reserves multiplied. It's the value Uniswap protocol
-    # uses to control reserves growth on both sides of the pool.
-    lastKValue: BigInt!
-
-    # totalSupply represents the total amount
-    # of the pair tokens in circulation and represents
-    # the total share pool of all the participants.
-    totalSupply: BigInt!
-
-    # share represents the share of the given user/participant on the pair.
-    # To get the share percentage, divide this value by the total supply
-    # of the pair.
-    shareOf(user: Address!): BigInt!
-}
-
-
-# DefiUniswapVolume represents a calculated volume for swap pairs in history
-type DefiUniswapVolume {
-
-    # UniswapPair represents the information about single
-    # Uniswap pair managed by the Uniswap Core.
-    uniswapPair: UniswapPair!
-
-    # pairAddress represents the Address of the Pair
-    pairAddress: Address!
-
-    # dailyVolume returns swap volume for last 24 hours
-    dailyVolume: BigInt!
-
-    # weeklyVolume returns swap volume for last 7 days
-    weeklyVolume: BigInt!
-
-    # monthlyVolume returns swap volume for last month
-    monthlyVolume: BigInt!
-
-    # YearlyVolume returns swap volume for last year
-    yearlyVolume: BigInt!
-
-    # IsInFUSD indicates if TokenA from the pair has a price value to be able
-    # to calculate value in fUSD
-    isInFUSD: Boolean!
-
-}
-
-# DefiSwaps represents swap volume for given pair and time interval
-type DefiTimeVolume {
-
-    # pairAddress represents the Address of the Pair
-    pairAddress: Address!
-
-    # time indicates a period for this volume
-    time: String!
-
-    # value represents amount of the volume
-    value: BigInt!
-}
-
-# DefiTimePrice represents a calculated price for swap pairs in history
-type DefiTimePrice {
-
-	# pairAddress represents the Address of the Pair
-    pairAddress: Address!
-
-    # time indicates a period for this price
-    time: String!
-
-    # opening price for this time period
-    open: Float!
-
-    # closing price for this time period
-	close: Float!
-
-    # lowest price for this time period
-	low: Float!
-
-    # highest price for this time period
-	high: Float!
-
-    # average price for this time period
-    average: Float!
-}
-
-# DefiTimeReserve represents a Uniswap pair reserve in history
-type DefiTimeReserve {
-
-    # UniswapPair represents the information about single
-    # Uniswap pair managed by the Uniswap Core.
-    uniswapPair: UniswapPair!
-
-    # Time represents UTC ISO time tag for this reserve values
-    time: String!
-
-    # ReserveClose is close reserve for this time period
-	# for both tokens. Index inside the array corresponds
-    # with the token position.
-    reserveClose: [BigInt!]!
-}
-# LendingPool represents a lendingpool instance.
-type LendingPool {
-
-    # Returns all assets reserve addresses
-    reserveList: [Address!]!
-
-    # A list of all assets reserves with its data
-    reserveDataList: [ReserveData!]!
-
-    # Asset reserve data just for one asset address
-	reserveData(address: Address!): ReserveData!
-
-    # User account data for specified user address
-    userAccountData(address: Address!): FLendUserData!
-
-    # User account deposit event history data
-    userDepositHistory(address: Address, asset: Address): [FLendDeposit!]!
-}
-
-# ReserveData represents a lendingpool asset data.
-# Unit Ray is 1e27.
-type ReserveData {
-
-    # address of the asset
-    assetAddress: Address!
-
-    # number in the reserveList() array
-    ID: Int!
-
-    # bitmask encoded asset reserve configuration data
-    configuration: BigInt!
-
-    # liquidity index in ray
-    liquidityIndex: BigInt!
-
-    # variable borrow index in ray
-    variableBorrowIndex: BigInt!
-
-    # current supply / liquidity / deposit rate in ray
-    currentLiquidityRate: BigInt!
-
-    # current variable borrow rate in ray
-    currentVariableBorrowRate: BigInt!
-
-    # current stable borrow rate in ray
-    currentStableBorrowRate: BigInt!
-
-    # timestamp of when reserve data was last updated
-    lastUpdateTimestamp: BigInt!
-
-    # address of associated aToken (tokenised deposit)
-    aTokenAddress: Address!
-
-    # address of associated stable debt token
-	stableDebtTokenAddress: Address!
-
-    # address of associated variable debt token
-	variableDebtTokenAddress: Address!
-
-    # address of interest rate strategy
-    interestRateStrategyAddress: Address!
-}
-
-
-# FLendUserData represents a lendingpool user data.
-type FLendUserData {
-
-    # total collateral in FUSD of the user
-	totalCollateralFUSD: BigInt!
-
-    # total debt in FUSD of the user
-	totalDebtFUSD: BigInt!
-
-    # borrowing power left of the user in FUSD
-	availableBorrowsFUSD: BigInt!
-
-    # liquidation threshold of the user
-	currentLiquidationThreshold: BigInt!
-
-    # Loan To Value of the user
-	ltv: BigInt!
-
-    # current health factor of the user
-	healthFactor: BigInt!
-
-    # configuration data
-    configurationData: BigInt!
-}
-
-# FLendDeposit represents a lendingpool deposit event data.
-type FLendDeposit {
-
-    # address of the asset
-	assetAddress: Address!
-
-	# address of the user
-	userAddress: Address!
-
-    # address of the on behalf of
-	onBehalfOfAddress: Address!
-
-	# deposit amount
-	amount: BigInt!
-
-	# referral code
-	referralCode: Int!
-
-    # time of deposit
-    timestamp: Long!
-}
-
-# FLendBorrow represents a lending pool borrow event data.
-type FLendBorrow {
-    # address of the asset
-	assetAddress: Address!
-
-	# address of the user
-	userAddress: Address!
-
-    # address of the on behalf of
-	onBehalfOfAddress: Address!
-
-	# deposit amount
-	amount: BigInt!
-
-    # interest rate mode
-    interestRateMode: Int!
-
-    # borrow rate
-    borrowRate: Int!
-
-	# referral code
-	referralCode: Int!
-
-    # time of deposit
-    timestamp: Long!
-}
-# RewardClaim represents
-type RewardClaim {
-    # address represents the address of the delegator
-    address: Address!
-
-    # toStakerId represents the ID of the validator the delegation
-    # is placed on
-    toStakerId: BigInt!
-
-    # claimed represents the time stamp of the reward claim
-    # in Unix Epoch units, e.g. number of seconds from the Unix Epoch start.
-    claimed: Long!
-
-    # amount represents the amount of tokens rewarded on the claim.
-    amount: BigInt!
-
-    # isRestaked signals if the claim was added to the delegation
-    # effectively increasing the staked amount and raising the delegation value.
-    isRestaked: Boolean!
-
-    # trxHash is the hash pf the transaction calling for the rewards
-    # to be processed and granted.
-    trxHash: Bytes32!
-}
-# Price represents price information of core Opera token
-type Price {
-    "Source unit symbol."
-    fromSymbol: String!
-
-    "Target unit symbol."
-    toSymbol: String!
-
-    "Price of the source symbol unit in target symbol unit."
-    price: Float!
-
-    "Price change in last 24h."
-    change24: Float!
-
-    "Price change in percent in last 24h."
-    changePct24: Float!
-
-    "Open 24h price."
-    open24: Float!
-
-    "Highest 24h price."
-    high24: Float!
-
-    "Lowest 24h price."
-    low24: Float!
-
-    "Volume exchanged in last 24h price."
-    volume24: Float!
-
-    "Market cap of the source unit."
-    marketCap: Float!
-
-    "Timestamp of the last update of this price value."
-    lastUpdate: Long!
-}
-
-# ERC1155Transaction represents a transaction on an ERC1155 NFT token.
-type ERC1155Transaction {
-    # trxHash represents a hash of the transaction
-    # executing the ERC1155 call.
-    trxHash: Bytes32!
-
-    # transaction represents the transaction
-    # executing the ERC1155 call.
-    transaction: Transaction!
-
-    # trxIndex represents the index
-    # of the ERC1155 call in the transaction logs.
-    trxIndex: Long!
-
-    # tokenAddress represents the address
-    # of the ERC1155 token contract.
-    tokenAddress: Address!
-
-    # token represents the ERC1155 contract detail involved.
-    token: ERC1155Contract!
-
-    # tokenId represents the NFT token - one ERC1155 contract can handle multiple NFTs.
-    tokenId: BigInt!
-
-    # trxType is the type of the transaction.
-    trxType: TokenTransactionType!
-
-    # sender represents the address of the token owner
-    # sending the tokens, e.g. the sender.
-    sender: Address!
-
-    # recipient represents the address of the token recipient.
-    recipient: Address!
-
-    # amount represents the amount of tokens involved in the transaction;
-    # please make sure to interpret the amount with the correct number of decimals
-    # from the token Metadata JSON Schema.
-    amount: BigInt!
-
-    # timeStamp represents the Unix epoch time stamp
-    # of the ERC1155 transaction processing.
-    timeStamp: Long!
-}
-# ERC721Transaction represents a transaction on an ERC721 NFT token.
-type ERC721Transaction {
-    # trxHash represents a hash of the transaction
-    # executing the ERC721 call.
-    trxHash: Bytes32!
-
-    # transaction represents the transaction
-    # executing the ERC721 call.
-    transaction: Transaction!
-
-    # trxIndex represents the index
-    # of the ERC721 call in the transaction logs.
-    trxIndex: Long!
-
-    # tokenAddress represents the address
-    # of the ERC721 token contract.
-    tokenAddress: Address!
-
-    # token represents the ERC721 contract detail involved.
-    token: ERC721Contract!
-
-    # tokenId represents the NFT token - one ERC721 contract can handle multiple NFTs.
-    tokenId: BigInt!
-
-    # trxType is the type of the transaction.
-    trxType: TokenTransactionType!
-
-    # sender represents the address of the token owner
-    # sending the tokens, e.g. the sender.
-    sender: Address!
-
-    # recipient represents the address of the token recipient.
-    recipient: Address!
-
-    # amount represents the amount of tokens involved
-    # in the transaction; please make sure to interpret the amount
-    # with the correct number of decimals from the ERC721 token detail.
-    amount: BigInt!
-
-    # timeStamp represents the Unix epoch time stamp
-    # of the ERC721 transaction processing.
-    timeStamp: Long!
-}
-# TokenTransaction represents a generic token transaction
-# of a supported type of token.
-type TokenTransaction {
-    # Hash is the hash of the executed transaction call.
-    hash: Bytes32!
-
-    # trxIndex is the index of the transaction call in a block.
-    trxIndex: Long!
-
-    # blockNumber represents the number of the block
-    # the transaction was executed in.
-    blockNumber: Long!
-
-    # tokenAddress represents the address of the token involved.
-    tokenAddress: Address!
-
-    # tokenName represents the name of the token contract.
-    # Is empty, if not provided for the given token.
-    tokenName: String!
-
-    # tokenSymbol represents the symbol of the token contract.
-    # Is empty, if not provided for the given token.
-    tokenSymbol: String!
-
-    # tokenType represents the type of the token (i.e. ERC20/ERC721/ERC1155).
-    tokenType: String!
-
-    # tokenDecimals is the number of decimals the token supports.
-    # The most common value is 18 to mimic the ETH to WEI relationship.
-    tokenDecimals: Int!
-
-    # type represents the type of the transaction executed (i.e. Transfer/Mint/Approval).
-    type: String!
-
-    # sender of the transaction.
-    sender: Address!
-
-    # recipient of the transaction.
-    recipient: Address!
-
-    # amount of tokens involved in the transaction.
-    amount: BigInt!
-
-    # multi-token contracts (ERC-721/ERC-1155) token ID involved in the transaction.
-    tokenId: BigInt!
-
-    # time stamp of the block processing.
-    timeStamp: Long!
-}
-
-# Account defines block-chain account information container
-type Account {
-    # Address is the address of the account.
-    address: Address!
-
-    # Balance is the current balance of the Account in WEI.
-    balance: BigInt!
-
-    # TotalValue is the current total value of the account in WEI.
-    # It includes available balance, delegated amount and pending rewards.
-    # NOTE: This values is slow to calculate.
-    totalValue: BigInt!
-
-    # txCount represents number of transaction sent from the account (Nonce).
-    txCount: Long!
-
-    # txList represents list of transactions of the account in form of TransactionList.
-    txList(recipient: Address, cursor:Cursor, count:Int!): TransactionList!
-
-    # erc20TxList represents list of ERC20 transactions of the account.
-    erc20TxList(cursor:Cursor, count:Int = 25, token: Address, txType: [TokenTransactionType!]): ERC20TransactionList!
-
-    # erc721TxList represents list of ERC721 transactions of the account.
-    erc721TxList(cursor:Cursor, count:Int = 25, token: Address, tokenId: BigInt, txType: [TokenTransactionType!]): ERC721TransactionList!
-
-    # erc1155TxList represents list of ERC1155 transactions of the account.
-    erc1155TxList(cursor:Cursor, count:Int = 25, token: Address, tokenId: BigInt, txType: [TokenTransactionType!]): ERC1155TransactionList!
-
-    # Details of a staker, if the account is a staker.
-    staker: Staker
-
-    # List of delegations of the account, if the account is a delegator.
-    delegations(cursor:Cursor, count:Int = 25): DelegationList!
-
-    # Details about smart contract, if the account is a smart contract.
-    contract: Contract
-}
-
+# StakerInfo represents extended staker information from smart contract.
+type StakerInfo {
+    "Name represents the name of the staker."
+    name: String
+
+    "LogoUrl represents staker logo URL."
+    logoUrl: String
+
+    "Website represents a link to stakers website."
+    website: String
+
+    "Contact represents a link to contact to the staker."
+    contact: String
+}
 # GovernanceContract represents basic information
 # about a Governance contract deployed on the block chain.
 type GovernanceContract {
@@ -2078,6 +1711,349 @@
     # presented.
     choices: [Long!]!
 }
+# FMintUserToken represents a pair of fMint protocol user
+# and a token used by the user for a specific operation
+# as reported by fMint users listings.
+type FMintUserToken {
+    # purpose represents the type of usage of the token by the user.
+    purpose: FMintUserTokenPurpose!
+
+    # userAddress represents the address of the user account.
+    userAddress: Address!
+
+    # account represents the full record of the fMint account
+    account: FMintAccount!
+
+    # tokenAddress represents the address of the associated token.
+    tokenAddress: Address!
+
+    # token represents the detail of the token associated.
+    token: ERC20Token!
+}
+
+# FMintUserTokenPurpose represents the purpose of the fMint user token pair.
+enum FMintUserTokenPurpose {
+    FMINT_COLLATERAL
+    FMINT_DEBT
+}
+# ListPageInfo contains information about a sequential access list page.
+type ListPageInfo {
+    # First is the cursor of the first edge of the edges list. null for empty list.
+    first: Cursor
+
+    # Last if the cursor of the last edge of the edges list. null for empty list.
+    last: Cursor
+
+    # HasNext specifies if there is another edge after the last one.
+    hasNext: Boolean!
+
+    # HasNext specifies if there is another edge before the first one.
+    hasPrevious: Boolean!
+}
+# TokenTransactionType represents a type of ERC-20/ERC-721/ERC-1155 transaction.
+enum TokenTransactionType {
+    TRANSFER
+    MINT
+    BURN
+    APPROVAL
+    APPROVAL_FOR_ALL
+    OTHER
+}
+
+# ERC20Transaction represents a transaction on an ERC20 token.
+type ERC20Transaction {
+    # trxHash represents a hash of the transaction
+    # executing the ERC20 call.
+    trxHash: Bytes32!
+
+    # transaction represents the transaction
+    # executing the ERC20 call.
+    transaction: Transaction!
+
+    # trxIndex represents the index
+    # of the ERC20 call in the transaction logs.
+    trxIndex: Long!
+
+    # tokenAddress represents the address
+    # of the ERC20 token contract.
+    tokenAddress: Address!
+
+    # token represents the token detail involved.
+    token: ERC20Token!
+
+    # trxType is the type of the transaction.
+    trxType: TokenTransactionType!
+
+    # sender represents the address of the token owner
+    # sending the tokens, e.g. the sender.
+    sender: Address!
+
+    # recipient represents the address of the token recipient.
+    recipient: Address!
+
+    # amount represents the amount of tokens involved
+    # in the transaction; please make sure to interpret the amount
+    # with the correct number of decimals from the ERC20 token detail.
+    amount: BigInt!
+
+    # timeStamp represents the Unix epoch time stamp
+    # of the ERC20 transaction processing.
+    timeStamp: Long!
+}
+# CurrentState represents the current active state
+# of the chain information condensed on one place.
+type CurrentState {
+    # epoch is the last sealed Epoch structure
+    sealedEpoch: Epoch!
+
+    # blocks represents number of blocks in the chain.
+    blocks: BigInt!
+
+    # transactions represents number of transactions in the chain.
+    transactions: Long!
+
+    # validators represents number of validators in the network.
+    validators: Long!
+
+    # accounts represents number of accounts participating on transactions.
+    accounts: Long!
+
+    # sfcVersion indicates the current version of the SFC contract.
+    # The version is encoded into 3 bytes representing ASCII version numbers
+    # with the most significant byte first [<8bit major><8bit minor><8bit revision>].
+    # I.e. Version 1.0.2 = "102" = 0x313032
+    sfcVersion: Long!
+
+    # sfcContractAddress is the address of the SFC contract
+    # used for PoS staking control.
+    sfcContractAddress: Address!
+
+    # sfcLockingEnabled indicates if the SFC locking feature is enabled.
+    sfcLockingEnabled: Boolean!
+}
+# Account defines block-chain account information container
+type Account {
+    # Address is the address of the account.
+    address: Address!
+
+    # Balance is the current balance of the Account in WEI.
+    balance: BigInt!
+
+    # TotalValue is the current total value of the account in WEI.
+    # It includes available balance, delegated amount and pending rewards.
+    # NOTE: This values is slow to calculate.
+    totalValue: BigInt!
+
+    # txCount represents number of transaction sent from the account (Nonce).
+    txCount: Long!
+
+    # txList represents list of transactions of the account in form of TransactionList.
+    txList(recipient: Address, cursor:Cursor, count:Int!): TransactionList!
+
+    # erc20TxList represents list of ERC20 transactions of the account.
+    erc20TxList(cursor:Cursor, count:Int = 25, token: Address, txType: [TokenTransactionType!]): ERC20TransactionList!
+
+    # erc721TxList represents list of ERC721 transactions of the account.
+    erc721TxList(cursor:Cursor, count:Int = 25, token: Address, tokenId: BigInt, txType: [TokenTransactionType!]): ERC721TransactionList!
+
+    # erc1155TxList represents list of ERC1155 transactions of the account.
+    erc1155TxList(cursor:Cursor, count:Int = 25, token: Address, tokenId: BigInt, txType: [TokenTransactionType!]): ERC1155TransactionList!
+
+    # Details of a staker, if the account is a staker.
+    staker: Staker
+
+    # List of delegations of the account, if the account is a delegator.
+    delegations(cursor:Cursor, count:Int = 25): DelegationList!
+
+    # Details about smart contract, if the account is a smart contract.
+    contract: Contract
+}
+
+# ERC1155TransactionList is a list of ERC1155 transaction edges provided by sequential access request.
+type ERC1155TransactionList {
+    # Edges contains provided edges of the sequential list.
+    edges: [ERC1155TransactionListEdge!]!
+
+    # TotalCount is the maximum number of ERC1155 transactions available for sequential access.
+    totalCount: BigInt!
+
+    # PageInfo is an information about the current page of ERC1155 transaction edges.
+    pageInfo: ListPageInfo!
+}
+
+# TransactionListEdge is a single edge in a sequential list of ERC1155 transactions.
+type ERC1155TransactionListEdge {
+    cursor: Cursor!
+    trx: ERC1155Transaction!
+}
+
+# Bytes32 is a 32 byte binary string, represented by 0x prefixed hexadecimal hash.
+scalar Bytes32
+
+# Address is a 20 byte Opera address, represented as 0x prefixed hexadecimal number.
+scalar Address
+
+# BigInt is a large integer value. Input is accepted as either a JSON number,
+# or a hexadecimal string alternatively prefixed with 0x. Output is 0x prefixed hexadecimal.
+scalar BigInt
+
+# Long is a 64 bit unsigned integer value encoded as hex value with 0x prefix.
+scalar Long
+
+# Bytes is an arbitrary length binary string, represented as 0x-prefixed hexadecimal.
+# An empty byte string is represented as '0x'.
+scalar Bytes
+
+# Cursor is a string representing position in a sequential list of edges.
+scalar Cursor
+
+# Time represents date and time including time zone information in RFC3339 format.
+scalar Time
+
+# ERC721TransactionList is a list of ERC721 transaction edges provided by sequential access request.
+type ERC721TransactionList {
+    # Edges contains provided edges of the sequential list.
+    edges: [ERC721TransactionListEdge!]!
+
+    # TotalCount is the maximum number of ERC721 transactions available for sequential access.
+    totalCount: BigInt!
+
+    # PageInfo is an information about the current page of ERC721 transaction edges.
+    pageInfo: ListPageInfo!
+}
+
+# TransactionListEdge is a single edge in a sequential list of ERC721 transactions.
+type ERC721TransactionListEdge {
+    cursor: Cursor!
+    trx: ERC721Transaction!
+}
+
+# UniswapPair represents the information about single
+# Uniswap pair managed by the Uniswap Core.
+type UniswapPair {
+    # pairAddress represents the Address of the Pair
+    # and also the address of the ERC20 token
+    # managing the share of each liquidity participant.
+    pairAddress: Address!
+
+    # tokens represent the list of tokens in the pair.
+    # The array always contain two tokens, their order
+    # is irrelevant from the Uniswap perspective, but
+    # we always return them in the same order.
+    tokens: [ERC20Token!]!
+
+    # reserves of the tokens of the pair.
+    # The reserve index inside the array corresponds
+    # with the token position.
+    reserves: [BigInt!]!
+
+    # The timestamp of the block
+    # in which this reserves state was reached.
+    reservesTimeStamp: Long!
+
+    # cumulative prices of the tokens of the pair.
+    # The price index inside the array corresponds
+    # with the token position.
+    cumulativePrices: [BigInt!]!
+
+    # lastKValue represents the last coefficient
+    # of reserves multiplied. It's the value Uniswap protocol
+    # uses to control reserves growth on both sides of the pool.
+    lastKValue: BigInt!
+
+    # totalSupply represents the total amount
+    # of the pair tokens in circulation and represents
+    # the total share pool of all the participants.
+    totalSupply: BigInt!
+
+    # share represents the share of the given user/participant on the pair.
+    # To get the share percentage, divide this value by the total supply
+    # of the pair.
+    shareOf(user: Address!): BigInt!
+}
+
+
+# DefiUniswapVolume represents a calculated volume for swap pairs in history
+type DefiUniswapVolume {
+
+    # UniswapPair represents the information about single
+    # Uniswap pair managed by the Uniswap Core.
+    uniswapPair: UniswapPair!
+
+    # pairAddress represents the Address of the Pair
+    pairAddress: Address!
+
+    # dailyVolume returns swap volume for last 24 hours
+    dailyVolume: BigInt!
+
+    # weeklyVolume returns swap volume for last 7 days
+    weeklyVolume: BigInt!
+
+    # monthlyVolume returns swap volume for last month
+    monthlyVolume: BigInt!
+
+    # YearlyVolume returns swap volume for last year
+    yearlyVolume: BigInt!
+
+    # IsInFUSD indicates if TokenA from the pair has a price value to be able
+    # to calculate value in fUSD
+    isInFUSD: Boolean!
+
+}
+
+# DefiSwaps represents swap volume for given pair and time interval
+type DefiTimeVolume {
+
+    # pairAddress represents the Address of the Pair
+    pairAddress: Address!
+
+    # time indicates a period for this volume
+    time: String!
+
+    # value represents amount of the volume
+    value: BigInt!
+}
+
+# DefiTimePrice represents a calculated price for swap pairs in history
+type DefiTimePrice {
+
+	# pairAddress represents the Address of the Pair
+    pairAddress: Address!
+
+    # time indicates a period for this price
+    time: String!
+
+    # opening price for this time period
+    open: Float!
+
+    # closing price for this time period
+	close: Float!
+
+    # lowest price for this time period
+	low: Float!
+
+    # highest price for this time period
+	high: Float!
+
+    # average price for this time period
+    average: Float!
+}
+
+# DefiTimeReserve represents a Uniswap pair reserve in history
+type DefiTimeReserve {
+
+    # UniswapPair represents the information about single
+    # Uniswap pair managed by the Uniswap Core.
+    uniswapPair: UniswapPair!
+
+    # Time represents UTC ISO time tag for this reserve values
+    time: String!
+
+    # ReserveClose is close reserve for this time period
+	# for both tokens. Index inside the array corresponds
+    # with the token position.
+    reserveClose: [BigInt!]!
+}
 # Root schema definition
 schema {
     query: Query
@@ -2370,12 +2346,9 @@
 
     # ftmLatestBlockBurnList provides a list of latest burned native FTM tokens per-block.
     ftmLatestBlockBurnList(count: Int = 25): [FtmBlockBurn!]!
-<<<<<<< HEAD
-=======
 
     # List owned NFT tokens and their amount
     nftOwnerships(cursor: Cursor, count: Int = 25, collection: Address, owner: Address, tokenId: BigInt): NftOwnershipList!
->>>>>>> 4ff28fc4
 }
 
 # Mutation endpoints for modifying the data
